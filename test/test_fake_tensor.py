--- conflicted
+++ resolved
@@ -1,9 +1,5 @@
 # Owner(s): ["module: meta tensors"]
 
-<<<<<<< HEAD
-import sys
-=======
->>>>>>> f34905f6
 
 from torch.testing._internal.common_utils import (
     TestCase, TEST_WITH_TORCHDYNAMO, run_tests, skipIfCrossRef, skipIfRocm, skipIfTorchDynamo, parametrize,
@@ -22,12 +18,9 @@
     DynamicOutputShapeException,
     UnsupportedOperatorException,
     unset_fake_temporarily,
-<<<<<<< HEAD
-=======
 )
 from torch.fx.experimental.symbolic_shapes import (
     ShapeEnv, DimDynamic, free_symbols, StatelessSymbolicContext, ShapeEnvSettings, statically_known_true
->>>>>>> f34905f6
 )
 from torch.testing._internal.custom_op_db import custom_op_db
 from torch.testing._internal.common_device_type import ops
@@ -781,12 +774,6 @@
             grad_in = torch.ops.aten._adaptive_avg_pool2d_backward(grad_out, inp)
             self.assertTrue(torch._prims_common.suggest_memory_format(grad_in) == torch.channels_last)
 
-<<<<<<< HEAD
-    @unittest.skipIf(
-        sys.version_info >= (3, 12), "torch.compile is not supported on python 3.12+"
-    )
-=======
->>>>>>> f34905f6
     def test_export_numpy(self):
         class MyNumpyModel(torch.nn.Module):
             def forward(self, input):
@@ -952,19 +939,11 @@
         y = x[0]
         mode = FakeTensorMode()
         converter = FakeTensorConverter()
-<<<<<<< HEAD
-        x_conv = converter(mode, x)
-        x_conv_storage = x_conv.untyped_storage()
-        del x_conv
-        self.assertFalse(x in converter.tensor_memo)
-        y_conv = converter(mode, y)
-=======
         x_conv = converter.from_real_tensor(mode, x)
         x_conv_storage = x_conv.untyped_storage()
         del x_conv
         self.assertFalse(x in converter.tensor_memo)
         y_conv = converter.from_real_tensor(mode, y)
->>>>>>> f34905f6
         self.assertIs(x_conv_storage, y_conv.untyped_storage())
 
     @skipIfTorchDynamo("https://github.com/pytorch/torchdynamo/issues/1991")
@@ -1326,8 +1305,6 @@
             FakeTensorProp(graph_model, fake_mode).propagate(value, None, another_optional_value)
 
 
-<<<<<<< HEAD
-=======
     def test_unbacked_shape_realloc(self):
         def f(x):
             return x.nonzero()
@@ -1354,7 +1331,6 @@
         self.assertTrue(statically_known_true(u0 == u1))
 
 
->>>>>>> f34905f6
     def test_torch_load_with_fake_mode(self):
 
         class TheModelClass(torch.nn.Module):
