# Owner(s): ["module: inductor"]
# flake8: noqa: B950

import functools
from collections import namedtuple
from typing import Callable, Optional

from unittest import expectedFailure, skip, skipUnless
from unittest.mock import patch

import torch

from torch._dynamo.testing import CompileCounterWithBackend, normalize_gm
from torch._higher_order_ops.flex_attention import flex_attention as flex_attention_hop
from torch._inductor import metrics
from torch._inductor.test_case import TestCase as InductorTestCase
from torch._inductor.utils import run_and_get_code
from torch.nn.attention._flex_attention import (
    _causal,
    _compose,
    _create_block_mask,
    _create_empty_block_mask,
    _flex_attention,
    _generate_alibi_bias,
    _identity,
    _rel_bias,
    _rel_causal,
)
from torch.testing import FileCheck
from torch.testing._internal import common_utils
from torch.testing._internal.common_cuda import PLATFORM_SUPPORTS_BF16
from torch.utils._triton import has_triton

# Skip tests if Triton is not available
supported_platform = skipUnless(
    torch.cuda.is_available()
    and torch.version.hip is None
    and has_triton()
    and torch.cuda.get_device_capability() >= (8, 0),
    "Requires CUDA and Triton",
)

Tolerances = namedtuple("Tolerances", ["atol", "rtol"])
torch.set_float32_matmul_precision("high")

index = torch.ops.aten.index


def create_attention(score_mod, block_mask):
    return functools.partial(
        _flex_attention, score_mod=score_mod, block_mask=block_mask
    )


def create_block_mask_from_score_mod(score_mod, query, key, value):
    Q_LEN = query.shape[-2]
    KV_LEN = key.shape[-2]
    if score_mod == _causal:
        return _create_block_mask(
            torch.tril(
                torch.ones(Q_LEN, KV_LEN, dtype=torch.bool, device=query.device)
            ),
            128,
            128,
        )
    else:
        return None


test_dtypes = (
    [torch.float16, torch.bfloat16, torch.float32]
    if PLATFORM_SUPPORTS_BF16
    else [torch.float16, torch.float32]
)

test_dtypes_fast = [torch.float16]


# --------- Useful score mod functions for testing ---------
def _inverse_causal(score, b, h, m, n):
    return torch.where(m <= n, score, float("-inf"))


def _times_two(score, b, h, m, n):
    """Joint graph needed for correctness"""
    return score * 2


def _squared(score, b, h, m, n):
    """Joint graph needed for correctness"""
    return score * score


def _head_offset(dtype: torch.dtype):
    """Captured Buffer"""
    head_offset = torch.rand(H, device="cuda", dtype=dtype)

    def score_mod(score, b, h, m, n):
        return score * head_offset[h]

    return score_mod


def _trig(score, b, h, m, n):
    """Joint graph needed for correctness"""
    return torch.sin(torch.cos(score)) + torch.tan(b)


def _trig2(score, b, h, m, n):
    """Branching joint graph"""
    cos_score = torch.cos(score)
    sin_score = torch.sin(score)
    z = cos_score * sin_score + torch.tan(b)
    return z


test_score_mods = [
    _identity,
    _times_two,
    _squared,
    _causal,
    _inverse_causal,
    _rel_bias,
    _rel_causal,
    _generate_alibi_bias(8),
]

captured_buffers_map = {
    "_head_offset": _head_offset,
}

B = 4
H = 8
S = 2048
D = 64


test_Hq_Hkv = [
    (16, 1),
    (8, 2),
    (16, 16),
    (32, 1),
]

(Hq, Hkv) = (16, 8)


def query_key_value_clones(
    query: torch.Tensor,
    key: torch.Tensor,
    value: torch.Tensor,
    dtype: torch.dtype = None,
):
    """Clones the query, key, and value tensors and moves them to the specified dtype."""
    if dtype is None:
        dtype = query.dtype
    query_ref = query.clone().detach().to(dtype).requires_grad_(query.requires_grad)
    key_ref = key.clone().detach().to(dtype).requires_grad_(key.requires_grad)
    value_ref = value.clone().detach().to(dtype).requires_grad_(value.requires_grad)
    return query_ref, key_ref, value_ref


class TestFlexAttention(InductorTestCase):
    def _check_equal(
        self,
        golden_out: torch.Tensor,
        ref_out: torch.Tensor,
        compiled_out: torch.Tensor,
        fudge_factor: float,
        tensor_name: Optional[str] = None,
    ):
        compiled_error = (golden_out - compiled_out).abs().mean()
        ref_error = (golden_out - ref_out).abs().mean()
        if torch.isnan(compiled_error).any() and not torch.isnan(ref_error).any():
            self.assertTrue(False, "Output/Grad with NaN")
        if compiled_error > ref_error * fudge_factor:
            name = tensor_name if tensor_name is not None else ""
            msg = f"{name} Compiled error {compiled_error} is greater than ref error {ref_error} by more than {fudge_factor}X."
            self.assertTrue(False, msg)

    def _check_out_and_grad(
        self,
        golden_out: torch.Tensor,
        ref_out: torch.Tensor,
        compiled_out: torch.Tensor,
        q_gold: torch.Tensor,
        q_ref: torch.Tensor,
        q: torch.Tensor,
        k_gold: torch.Tensor,
        k_ref: torch.Tensor,
        k: torch.Tensor,
        v_gold: torch.Tensor,
        v_ref: torch.Tensor,
        v: torch.Tensor,
    ):
        dtype = ref_out.dtype
        with torch.no_grad():
            # Note, it seems like we really are less accurate than the float32
            # computation, likely due to the online softmax
            if dtype == torch.float32:
                fudge_factor = 10.0
            else:
                fudge_factor = 1.1

            # Checkout output
            self._check_equal(golden_out, ref_out, compiled_out, fudge_factor, "Out")

            # Check gradients
            q_fudge_factor = 2.5 * fudge_factor
            self._check_equal(
                q_gold.grad, q_ref.grad, q.grad, q_fudge_factor, "Grad_Query"
            )
            k_fudge_factor = 4 * fudge_factor
            self._check_equal(
                k_gold.grad, k_ref.grad, k.grad, k_fudge_factor, "Grad_Key"
            )
            v_fudge_factor = 4 * fudge_factor
            self._check_equal(
                v_gold.grad, v_ref.grad, v.grad, v_fudge_factor, "Grad_Value"
            )

    def run_test(
        self,
        score_mod: Callable,
        dtype: torch.dtype = torch.float16,
        Q_B: int = B,
        Q_H: int = H,
        Q_S: int = S,
        Q_D: int = D,
        KV_B: int = B,
        KV_H: int = H,
        KV_S: int = S,
        KV_D: int = D,
        Hq: int = Hq,
        Hkv: int = Hkv,
        decoding: bool = False,
    ):
        if decoding:
            assert Hq % Hkv == 0
            Q_H = Hkv
            Q_S = Hq // Hkv
            KV_H = Hkv
        q = torch.randn(
            (Q_B, Q_H, Q_S, Q_D), dtype=dtype, device="cuda", requires_grad=True
        )
        k = torch.randn(
            (KV_B, KV_H, KV_S, KV_D), dtype=dtype, device="cuda", requires_grad=True
        )
        v = torch.randn(
            (KV_B, KV_H, KV_S, KV_D), dtype=dtype, device="cuda", requires_grad=True
        )
        q_ref, k_ref, v_ref = query_key_value_clones(q, k, v)
        q_gold, k_gold, v_gold = query_key_value_clones(q, k, v, torch.float64)
<<<<<<< HEAD
        block_sparse_mask = (
            create_block_sparse_mask_from_score_mod(score_mod, q, k, v)
            if not decoding
            else None
        )
        sdpa_partial = create_attention(score_mod, block_sparse_mask)
=======
        block_mask = create_block_mask_from_score_mod(score_mod, q, k, v)
        sdpa_partial = create_attention(score_mod, block_mask)
>>>>>>> aa7ea6b4
        compiled_sdpa = torch.compile(sdpa_partial)
        golden_out = sdpa_partial(q_gold, k_gold, v_gold)
        ref_out = sdpa_partial(q_ref, k_ref, v_ref)
        compiled_out = compiled_sdpa(q, k, v)
        # Check Backward
        if not decoding:
            backward_grad = torch.randn(
                (Q_B, Q_H, Q_S, Q_D), dtype=dtype, device="cuda"
            )

            golden_out.backward(backward_grad.to(torch.float64))
            ref_out.backward(backward_grad)
            compiled_out.backward(backward_grad)

            self._check_out_and_grad(
                golden_out,
                ref_out,
                compiled_out,
                q_gold,
                q_ref,
                q,
                k_gold,
                k_ref,
                k,
                v_gold,
                v_ref,
                v,
            )

    def run_dynamic_test(
        self,
        score_mod: Callable,
        dtype: torch.dtype = torch.float16,
        B: int = B,
        H: int = H,
        S: int = S,
        D: int = D,
    ):
        sdpa_partial = create_attention(score_mod)
        # The first eager batch, shape (B, H, S, D)
        q1 = torch.randn((B, H, S, D), dtype=dtype, device="cuda", requires_grad=True)
        k1 = torch.randn((B, H, S, D), dtype=dtype, device="cuda", requires_grad=True)
        v1 = torch.randn((B, H, S, D), dtype=dtype, device="cuda", requires_grad=True)
        q1_ref, k1_ref, v1_ref = query_key_value_clones(q1, k1, v1)
        q1_gold, k1_gold, v1_gold = query_key_value_clones(q1, k1, v1, torch.float64)
        ref_out1 = sdpa_partial(q1_ref, k1_ref, v1_ref)
        golden_out1 = sdpa_partial(q1_gold, k1_gold, v1_gold)

        backward_grad1 = torch.randn((B, H, S, D), dtype=dtype, device="cuda")

        golden_out1.backward(backward_grad1.to(torch.float64))
        ref_out1.backward(backward_grad1)

        # The second eager batch, shape (B * 2, H, S / 2, D)
        B = int(B * 2)
        S = int(S / 2)
        q2 = torch.randn((B, H, S, D), dtype=dtype, device="cuda", requires_grad=True)
        k2 = torch.randn((B, H, S, D), dtype=dtype, device="cuda", requires_grad=True)
        v2 = torch.randn((B, H, S, D), dtype=dtype, device="cuda", requires_grad=True)
        q2_ref, k2_ref, v2_ref = query_key_value_clones(q2, k2, v2)
        q2_gold, k2_gold, v2_gold = query_key_value_clones(q2, k2, v2, torch.float64)
        ref_out2 = sdpa_partial(q2_ref, k2_ref, v2_ref)
        golden_out2 = sdpa_partial(q2_gold, k2_gold, v2_gold)

        backward_grad2 = torch.randn((B, H, S, D), dtype=dtype, device="cuda")

        golden_out2.backward(backward_grad2.to(torch.float64))
        ref_out2.backward(backward_grad2)

        # Need to clear dynamo counters, since flex attention eager mode also uses dynamo tracing.
        # We check dynamo counters["frames"]["ok"] to ensure there is no re-compilation.
        torch._dynamo.reset()
        # Compiling with dynamic shape in the first batch.
        compiled_sdpa = torch.compile(sdpa_partial, dynamic=True)
        compiled_out1 = compiled_sdpa(q1, k1, v1)
        compiled_out1.backward(backward_grad1)

        self._check_out_and_grad(
            golden_out1,
            ref_out1,
            compiled_out1,
            q1_gold,
            q1_ref,
            q1,
            k1_gold,
            k1_ref,
            k1,
            v1_gold,
            v1_ref,
            v1,
        )
        self.assertEqual(torch._dynamo.utils.counters["frames"]["ok"], 1)

        # No re-compilation, use the compiled dynamic shape version.
        compiled_out2 = compiled_sdpa(q2, k2, v2)
        compiled_out2.backward(backward_grad2)
        self._check_out_and_grad(
            golden_out2,
            ref_out2,
            compiled_out2,
            q2_gold,
            q2_ref,
            q2,
            k2_gold,
            k2_ref,
            k2,
            v2_gold,
            v2_ref,
            v2,
        )
        self.assertEqual(torch._dynamo.utils.counters["frames"]["ok"], 1)

    def run_automatic_dynamic_test(
        self,
        score_mod: Callable,
        dtype: torch.dtype = torch.float16,
        B: int = B,
        H: int = H,
        S: int = S,
        D: int = D,
    ):
        sdpa_partial = create_attention(score_mod)
        # The first eager batch, shape (B, H, S, D)
        q1 = torch.randn((B, H, S, D), dtype=dtype, device="cuda")
        k1 = torch.randn((B, H, S, D), dtype=dtype, device="cuda")
        v1 = torch.randn((B, H, S, D), dtype=dtype, device="cuda")
        golden_out1 = sdpa_partial(
            q1.to(torch.float64), k1.to(torch.float64), v1.to(torch.float64)
        )
        ref_out1 = sdpa_partial(q1, k1, v1)

        # The second eager batch, shape (B * 2, H, S / 2, D)
        B = int(B * 2)
        S = int(S / 2)
        q2 = torch.randn((B, H, S, D), dtype=dtype, device="cuda")
        k2 = torch.randn((B, H, S, D), dtype=dtype, device="cuda")
        v2 = torch.randn((B, H, S, D), dtype=dtype, device="cuda")
        golden_out2 = sdpa_partial(
            q2.to(torch.float64), k2.to(torch.float64), v2.to(torch.float64)
        )
        ref_out2 = sdpa_partial(q2, k2, v2)

        # The third eager batch, shape (B * 4, H, S / 4, D)
        B = int(B * 2)
        S = int(S / 2)
        q3 = torch.randn((B, H, S, D), dtype=dtype, device="cuda")
        k3 = torch.randn((B, H, S, D), dtype=dtype, device="cuda")
        v3 = torch.randn((B, H, S, D), dtype=dtype, device="cuda")
        golden_out3 = sdpa_partial(
            q3.to(torch.float64), k3.to(torch.float64), v3.to(torch.float64)
        )
        ref_out3 = sdpa_partial(q3, k3, v3)

        # Need to clear dynamo counters, since flex attention eager mode also uses dynamo tracing.
        # We check dynamo counters["frames"]["ok"] to ensure:
        # 1, the first batch is compiled with static shape
        # 2, the second batch is compiled with dynamic shape
        # 3, no re-compilation in the third batch
        torch._dynamo.reset()

        # Note, it seems like we really are less accurate than the float32
        # computation, likely due to the online softmax
        if dtype == torch.float32:
            fudge_factor = 10.0
        else:
            fudge_factor = 1.1

        # The first batch.
        compiled_sdpa = torch.compile(sdpa_partial)
        compiled_out1 = compiled_sdpa(q1, k1, v1)
        self._check_equal(golden_out1, ref_out1, compiled_out1, fudge_factor)
        self.assertEqual(torch._dynamo.utils.counters["frames"]["ok"], 1)

        # The second batch (automatic dynamic).
        compiled_out2 = compiled_sdpa(q2, k2, v2)
        self._check_equal(golden_out2, ref_out2, compiled_out2, fudge_factor)
        self.assertEqual(torch._dynamo.utils.counters["frames"]["ok"], 2)

        # The third batch (no re-compilation).
        compiled_out3 = compiled_sdpa(q3, k3, v3)
        self._check_equal(golden_out3, ref_out3, compiled_out3, fudge_factor)
        self.assertEqual(torch._dynamo.utils.counters["frames"]["ok"], 2)

    @supported_platform
    @common_utils.parametrize("dtype", test_dtypes)
    @common_utils.parametrize("score_mod", test_score_mods)
    def test_builtin_score_mods(self, dtype: torch.dtype, score_mod: Callable):
        self.run_test(score_mod, dtype)

    @expectedFailure  # TODO: supports block sparsity with dynamic shapes
    @supported_platform
    @common_utils.parametrize("dtype", test_dtypes)
    @common_utils.parametrize("score_mod", test_score_mods)
    def test_builtin_score_mods_dynamic(self, dtype: torch.dtype, score_mod: Callable):
        self.run_dynamic_test(score_mod, dtype)

    @expectedFailure  # TODO: supports block sparsity with dynamic shapes
    @supported_platform
    @common_utils.parametrize("dtype", test_dtypes)
    @common_utils.parametrize("score_mod", test_score_mods)
    def test_builtin_score_mods_automatic_dynamic(
        self, dtype: torch.dtype, score_mod: Callable
    ):
        self.run_automatic_dynamic_test(score_mod, dtype)

    @supported_platform
    @common_utils.parametrize("dtype", test_dtypes_fast)
    @common_utils.parametrize("score_mod", test_score_mods)
    def test_builtin_score_mods_different_seqlen(
        self, dtype: torch.dtype, score_mod: Callable
    ):
        self.run_test(
            score_mod,
            dtype,
            B,
            H,
            S // 2,  # Seqlen of Q is different from seqlen of K/V
            D,
            B,
            H,
            S,
            D,
        )

    @supported_platform
    @common_utils.parametrize("dtype", test_dtypes)
    @common_utils.parametrize("score_mod", test_score_mods)
    @common_utils.parametrize("head_dims", test_Hq_Hkv)
    def test_builtin_score_mods_decoding(
        self, dtype: torch.dtype, score_mod: Callable, head_dims
    ):
        Hq, Hkv = head_dims
        assert Hq % Hkv == 0
        self.run_test(score_mod, dtype, Hq=Hq, Hkv=Hkv, decoding=True)

    def input_strides_1(B, H, S, D):
        return ((H * S * D, S * D, D, 1), 997)  # offset

    def input_strides_2(B, H, S, D):
        return ((H * D, D, B * H * D, 1), 499)  # transposed dimensions

    def input_strides_3(B, H, S, D):
        return ((S * (D + 1), B * S * (D + 1), (D + 1), 1), 293)  # additional buffer

    def input_strides_4(B, H, S, D):
        return ((1, D, (B + 1) * (H + 1) * D, 1), 97)  # shared dimension

    test_input_strides = [
        input_strides_1,
        input_strides_2,
        input_strides_3,
        input_strides_4,
    ]

    @supported_platform
    @common_utils.parametrize("dtype", test_dtypes_fast)
    @common_utils.parametrize(
        "q_s", test_input_strides[:-2]
    )  # TODO: fix layout for query braodcasting
    @common_utils.parametrize("k_s", test_input_strides)
    @common_utils.parametrize("v_s", test_input_strides)
    def test_strided_inputs(self, dtype: torch.dtype, q_s, k_s, v_s):
        q1 = torch.randn((B * H * S * D * 2), dtype=dtype, device="cuda")
        k1 = torch.randn((B * H * S * D * 2), dtype=dtype, device="cuda")
        v1 = torch.randn((B * H * S * D * 2), dtype=dtype, device="cuda")

        q_shape = (B, H, S // 2, D)
        k_shape = (B, H, S, D)
        v_shape = (B, H, S, D)

        q_strides, q_offset = q_s(B, H, S, D)
        q_max = [x * (y - 1) for x, y in zip(q_strides, q_shape)]
        assert sum(q_max) + q_offset < B * H * S * D * 2
        assert q_strides[-1] == 1
        q = torch.as_strided(q1, q_shape, q_strides, q_offset)

        k_strides, k_offset = k_s(B, H, S, D)
        k_max = [x * (y - 1) for x, y in zip(k_strides, k_shape)]
        assert sum(k_max) + k_offset < B * H * S * D * 2
        assert k_strides[-1] == 1
        k = torch.as_strided(k1, k_shape, k_strides, k_offset)

        v_strides, v_offset = v_s(B, H, S, D)
        v_max = [x * (y - 1) for x, y in zip(v_strides, v_shape)]
        assert sum(v_max) + v_offset < B * H * S * D * 2
        assert v_strides[-1] == 1
        v = torch.as_strided(v1, v_shape, v_strides, v_offset)

<<<<<<< HEAD
        block_sparse_mask = _create_empty_block_sparse_mask(q, k, v)

        sdpa_partial = create_attention(
            score_mod=_generate_alibi_bias(8), block_sparse_mask=block_sparse_mask
=======
        block_mask = _create_empty_block_mask(q, k, v)
        sdpa_partial = create_attention(
            score_mod=_generate_alibi_bias(8), block_mask=block_mask
>>>>>>> aa7ea6b4
        )
        compiled_sdpa = torch.compile(sdpa_partial)
        ref_out = sdpa_partial(q, k, v)
        compiled_out = compiled_sdpa(q, k, v)

        tolerance = Tolerances(atol=2e-1, rtol=2e-1)
        torch.testing.assert_close(
            ref_out, compiled_out, atol=tolerance.atol, rtol=tolerance.rtol
        )

    @supported_platform
    def test_create_block_mask_is_compiled(self):
        make_tensor = functools.partial(
            torch.randn,
            (B, H, S, D),
            dtype=torch.float32,
            device="cuda",
            requires_grad=True,
        )
        q, k, v = make_tensor(), make_tensor(), make_tensor()

        @torch.compile
        def func(q, k, v):
            block_mask = _create_block_mask(
                torch.tril(
                    torch.ones(
                        q.shape[-2], k.shape[-2], dtype=torch.bool, device=q.device
                    )
                ),
                128,
                128,
            )

            out = _flex_attention(
                q,
                k,
                v,
                _causal,
                block_mask,
            )
            return out

        _, code = run_and_get_code(func, q, k, v)
        # Ensure _create_block_mask is compiled and generates 3 kernels,
        # flex_attention generates 1 kernel.
        FileCheck().check_count(".run(", 4, False).run(code[0])

    @supported_platform
    def test_block_mask_is_reused(self):
        make_tensor = functools.partial(
            torch.randn,
            (B, H, S, D),
            dtype=torch.float32,
            device="cuda",
            requires_grad=True,
        )
        q, k, v = make_tensor(), make_tensor(), make_tensor()
        k2 = k + 1
        v2 = v + 1

        @torch.compile
        def func(q, k, v, k2, v2):
            block_mask = _create_block_mask(
                torch.tril(
                    torch.ones(
                        q.shape[-2], k.shape[-2], dtype=torch.bool, device=q.device
                    )
                ),
                128,
                128,
            )

            q = _flex_attention(
                q,
                k,
                v,
                _causal,
                block_mask,
            )
            out = _flex_attention(
                q,
                k2,
                v2,
                _causal,
                block_mask,
            )
            return out

        _, code = run_and_get_code(func, q, k, v, k2, v2)
        # Ensure _create_block_mask is compiled and generates 3 kernels,
        # 2 flex_attention generates 2 kernels.
        FileCheck().check_count(".run(", 5, False).run(code[0])

    @supported_platform
    @common_utils.parametrize("dtype", test_dtypes_fast)
    @common_utils.parametrize("k_s", test_input_strides)
    @common_utils.parametrize("v_s", test_input_strides)
    @common_utils.parametrize("head_dims", test_Hq_Hkv)
    def test_strided_decoding(self, dtype: torch.dtype, k_s, v_s, head_dims):
        Hq, Hkv = head_dims
        assert Hq % Hkv == 0
        q1 = torch.randn((B * Hq * D), dtype=dtype, device="cuda")
        k1 = torch.randn((B * Hkv * S * D * 4), dtype=dtype, device="cuda")
        v1 = torch.randn((B * Hkv * S * D * 4), dtype=dtype, device="cuda")

        q_shape = (B, H, Hq // Hkv, D)
        k_shape = (B, Hkv, S, D)
        v_shape = (B, Hkv, S, D)

        q = q1.view(Hq // Hkv, Hkv, B, D).transpose(0, 2)

        k_strides, k_offset = k_s(B, Hkv, S, D)
        k_max = [x * (y - 1) for x, y in zip(k_strides, k_shape)]
        assert sum(k_max) + k_offset < B * Hkv * S * D * 4
        assert k_strides[-1] == 1
        k = torch.as_strided(k1, k_shape, k_strides, k_offset)

        v_strides, v_offset = v_s(B, Hkv, S, D)
        v_max = [x * (y - 1) for x, y in zip(v_strides, v_shape)]
        assert sum(v_max) + v_offset < B * Hkv * S * D * 4
        assert v_strides[-1] == 1
        v = torch.as_strided(v1, v_shape, v_strides, v_offset)

        sdpa_partial = create_attention(
            score_mod=_generate_alibi_bias(8), block_sparse_mask=None
        )
        compiled_sdpa = torch.compile(sdpa_partial)
        ref_out = sdpa_partial(q, k, v)
        compiled_out = compiled_sdpa(q, k, v)

        tolerance = Tolerances(atol=2e-1, rtol=2e-1)
        torch.testing.assert_close(
            ref_out, compiled_out, atol=tolerance.atol, rtol=tolerance.rtol
        )

    @supported_platform
    @common_utils.parametrize("decoding", [False, True])
    @common_utils.parametrize("dtype", test_dtypes)
    def test_skip_odd_keys(self, dtype: torch.dtype, decoding: bool):
        def score_mod(score, b, h, q, kv):
            return torch.where(kv % 2 == 0, score, float("-inf"))

        self.run_test(score_mod, dtype, decoding=decoding)

    @supported_platform
    @common_utils.parametrize("decoding", [False, True])
    @common_utils.parametrize("dtype", test_dtypes)
    def test_function_composition(self, dtype: torch.dtype, decoding: bool):
        def score_mod_1(score, b, h, m, n):
            return score + (m - n)

        def score_mod_2(score, b, h, m, n):
            return torch.where(m <= n, score, float("-inf"))

        composed_score_mod = _compose(score_mod_1, score_mod_2)

        self.run_test(composed_score_mod, dtype, decoding=decoding)

    @supported_platform
    @common_utils.parametrize("dtype", test_dtypes)
    @common_utils.parametrize("decoding", [False, True])
    def test_captured_buffers(self, dtype: torch.dtype, decoding: bool):
        head_offset = torch.rand(Hkv if decoding else H, device="cuda", dtype=dtype)

        def score_mod(score, b, h, m, n):
            return score + head_offset[h]

        self.run_test(score_mod, dtype, decoding=decoding)

    @supported_platform
    @common_utils.parametrize("dtype", test_dtypes)
    @common_utils.parametrize("decoding", [False, True])
    def test_captured_buffers_all_dims(self, dtype: torch.dtype, decoding):
        head_scale = torch.randn(Hkv if decoding else H, device="cuda")
        batch_scale = torch.randn(B, device="cuda")
        kv_scale = torch.randn(S, device="cuda")
        q_scale = torch.randn(Hq // Hkv if decoding else S, device="cuda")
        if q_scale.shape[-1] < 16:
            q_scale = torch.nn.functional.pad(q_scale, (0, 16 - Hq // Hkv))

        def all_bias(score, batch, head, token_q, token_kv):
            score = score + kv_scale[token_kv]
            score = score + q_scale[token_q]
            score = score + head_scale[head]
            return score

        self.run_test(all_bias, dtype, decoding=decoding)

    @supported_platform
    @common_utils.parametrize("dtype", test_dtypes_fast)
    def test_seq_masking(self, dtype):
        seq_idx = torch.zeros(S, device="cuda", dtype=torch.bool)
        seq_idx[S // 2 :] = 1

        def seq_mask_mod(score, b, h, q, kv):
            return torch.where(seq_idx[q] == seq_idx[kv], score, float("-inf"))

        self.run_test(seq_mask_mod, dtype)

    @supported_platform
    @common_utils.parametrize("dtype", test_dtypes_fast)
    @common_utils.parametrize("decoding", [False, True])  # TODO: Fix decoding
    def test_load_from_bias_seq_only(self, dtype, decoding):
        bias = torch.randn(Hq // Hkv if decoding else S, S, device="cuda", dtype=dtype)
        if bias.shape[-2] < 16:
            bias = torch.nn.functional.pad(bias, (0, 16 - Hq // Hkv))

        def bias_mod(score, b, h, q, kv):
            return score + bias[q, kv]

        self.run_test(bias_mod, dtype, decoding=decoding)

    @supported_platform
    @common_utils.parametrize("decoding", [False, True])  # TODO: Fix decoding
    @common_utils.parametrize("dtype", test_dtypes_fast)
    def test_load_from_bias_seq_batch(self, dtype, decoding):
        bias = torch.randn(
            B, Hq // Hkv if decoding else S, S, device="cuda", dtype=dtype
        )

        if bias.shape[-2] < 16:
            bias = torch.nn.functional.pad(bias, (0, 16 - Hq // Hkv, 0, 0))

        def bias_mod(score, b, h, q, kv):
            return score + bias[b, q, kv]

        self.run_test(bias_mod, dtype, decoding=decoding)

    @supported_platform
    @common_utils.parametrize("decoding", [False, True])  # TODO: Fix decoding
    @common_utils.parametrize("dtype", test_dtypes_fast)
    def test_load_from_bias_head_seq_batch(self, dtype, decoding):
        bias = torch.randn(
            B,
            Hkv if decoding else H,
            Hq // Hkv if decoding else S,
            S,
            device="cuda",
            dtype=dtype,
        )
        if bias.shape[-2] < 16:
            bias = torch.nn.functional.pad(bias, (0, 16 - Hq // Hkv, 0, 0))

        def bias_mod(score, b, h, q, kv):
            return score + bias[b, h, q, kv]

        self.run_test(bias_mod, dtype, decoding=decoding)

    @supported_platform
    @common_utils.parametrize("dtype", test_dtypes_fast)
    def test_load_rel_bias(self, dtype):
        rel_bias = torch.randn(2 * S, device="cuda", dtype=dtype)

        def bias_mod(score, b, h, q, kv):
            return score + rel_bias[(q - kv) + S]

        self.run_test(bias_mod, dtype)

    @supported_platform
    @common_utils.parametrize("dtype", test_dtypes_fast)
    def test_dependent_causal_bidirectional(self, dtype):
        num_bidirectional = torch.randint(0, S, (B,), device="cuda", dtype=torch.int32)

        def bias_mod(score, b, h, q, kv):
            causal_attention = q >= kv
            cur_num_bidirectional = num_bidirectional[b]
            bidirectional_attention_on_video = (q <= cur_num_bidirectional) & (
                kv <= cur_num_bidirectional
            )
            return torch.where(
                bidirectional_attention_on_video | causal_attention,
                score,
                -float("inf"),
            )

        self.run_test(bias_mod, dtype)

    @supported_platform
    @common_utils.parametrize("dtype", test_dtypes_fast)
    def test_natten_2d(self, dtype):
        H = 32
        W = S // H
        WINDOW = 3
        assert W * H == S

        def get_x_y(idx):
            # This should be a floor divide, but we don't support that properly
            return idx / W, idx % W

        def natten_mask(score, b, h, q, kv):
            q_x, q_y = get_x_y(q)
            kv_x, kv_y = get_x_y(kv)
            return torch.where(
                ((q_x - kv_x).abs() <= WINDOW) | ((q_y - kv_y).abs() <= WINDOW),
                score,
                float("-inf"),
            )

        self.run_test(natten_mask, dtype)

    @supported_platform
    @common_utils.parametrize("dtype", test_dtypes_fast)
    def test_subgraph_respect_decompostion(self, dtype):
        from torch._decomp import core_aten_decompositions
        from torch.fx.experimental.proxy_tensor import make_fx

        def score_mod_func(score, b, h, q, kv):
            return score - q // (1 + kv)

        make_tensor = functools.partial(
            torch.randn,
            (2, 2, 128, 4),
            device="cuda",
            dtype=torch.float64,
            requires_grad=True,
        )
        query, key, value = make_tensor(), make_tensor(), make_tensor()
        # floor_div is not decomposed in decompostion_table is empty
        flex_attention = functools.partial(_flex_attention, score_mod=score_mod_func)
        gm = make_fx(flex_attention, decomposition_table={})(query, key, value)
        self.assertExpectedInline(
            gm.sdpa_score0.code.strip(),
            """\
def forward(self, arg0_1, arg1_1, arg2_1, arg3_1, arg4_1):
    add = torch.ops.aten.add.Tensor(arg4_1, 1);  arg4_1 = None
    floor_divide = torch.ops.aten.floor_divide.default(arg3_1, add);  arg3_1 = add = None
    sub = torch.ops.aten.sub.Tensor(arg0_1, floor_divide);  arg0_1 = floor_divide = None
    return sub""",
        )

        # floor_div is decomposed for core_aten_decompositions
        gm = make_fx(flex_attention, decomposition_table=core_aten_decompositions())(
            query, key, value
        )
        self.assertExpectedInline(
            gm.sdpa_score0.code.strip(),
            """\
def forward(self, arg0_1, arg1_1, arg2_1, arg3_1, arg4_1):
    add = torch.ops.aten.add.Tensor(arg4_1, 1);  arg4_1 = None
    div = torch.ops.aten.div.Tensor_mode(arg3_1, add, rounding_mode = 'floor');  arg3_1 = add = None
    sub = torch.ops.aten.sub.Tensor(arg0_1, div);  arg0_1 = div = None
    return sub""",
        )

    @supported_platform
    @common_utils.parametrize("dtype", test_dtypes_fast)
    @common_utils.parametrize("decoding", [False, True])
    def test_silu_on_score(self, dtype, decoding):
        def silu_score(score, b, h, q, kv):
            return torch.nn.functional.silu(score)

        self.run_test(silu_score, dtype, decoding=decoding)

    @supported_platform
    @common_utils.parametrize("dtype", test_dtypes_fast)
    @common_utils.parametrize("decoding", [False, True])
    def test_padded_dense_causal(self, dtype, decoding):
        seq_len = torch.arange(B, device="cuda", dtype=torch.int32) + 1

        def create_padded_dense_wrapper(orig_score_mod):
            def njt_score_mod(qk, b, h, q, kv):
                return torch.where(
                    qk <= seq_len[b], orig_score_mod(qk, b, h, q, kv), -float("inf")
                )

            return njt_score_mod

        causal_njt = create_padded_dense_wrapper(_causal)

        self.run_test(causal_njt, dtype, decoding=decoding)

    @supported_platform
    @common_utils.parametrize("dtype", test_dtypes_fast)
    @common_utils.parametrize("decoding", [False, True])
    def test_captured_scale(self, dtype, decoding):
        scale = torch.ones((), device="cuda", dtype=torch.int32)

        def score_mod_scale(qk, b, h, q, kv):
            return qk + scale

        self.run_test(score_mod_scale, dtype, decoding=decoding)

    @supported_platform
    @common_utils.parametrize("dtype", test_dtypes_fast)
    @common_utils.parametrize("decoding", [False, True])
    def test_recompile_changed_score_mod(self, dtype, decoding):
        scale = torch.ones((), device="cuda", dtype=torch.int32)
        ADD = True

        def score_mod_scale(qk, b, h, q, kv):
            if ADD:
                return qk + scale
            else:
                return qk * scale

        self.run_test(score_mod_scale, dtype, decoding=decoding)
        ADD = False
        self.run_test(score_mod_scale, dtype, decoding=decoding)

    @supported_platform
    @expectedFailure  # If we capture a tensor then we can perform a reduction on it, and that shouldn't be allowed
    @common_utils.parametrize("dtype", test_dtypes_fast)
    @common_utils.parametrize("decoding", [False, True])
    def test_captured_reduction(self, dtype, decoding):
        scale = torch.randn((B, 8), device="cuda")

        def score_mod_scale(qk, b, h, q, kv):
            return qk + scale[b].sum(dim=-1)

        self.run_test(score_mod_scale, dtype, decoding=decoding)

    @supported_platform
    def test_multiple_score_mod_calls(self):
        query = torch.randn((1, 8, 1024, 64), dtype=torch.float32, device="cuda")
        keys = [
            torch.randn((1, 8, 1024, 64), dtype=torch.float32, device="cuda")
            for _ in range(2)
        ]
        values = [
            torch.randn((1, 8, 1024, 64), dtype=torch.float32, device="cuda")
            for _ in range(2)
        ]

        def scoremod_1(qk, b, h, q, kv):
            return qk + (q - kv)

        def scoremod_2(qk, b, h, q, kv):
            return torch.where(q >= kv, qk, -float("inf"))

        def f(q, k1, k2, v1, v2):
            q2 = _flex_attention(q, k1, v1, score_mod=scoremod_1)
            return _flex_attention(q2, k2, v2, score_mod=scoremod_2)

        out = f(query, *keys, *values)
        out2 = torch.compile(f)(query, *keys, *values)
        tolerance = Tolerances(atol=2e-1, rtol=2e-1)
        torch.testing.assert_close(out, out2, atol=tolerance.atol, rtol=tolerance.rtol)

    @supported_platform
    def test_multiple_score_mod_calls2(self):
        query = torch.randn((1, 8, 1024, 64), dtype=torch.float32, device="cuda")
        keys = [
            torch.randn((1, 8, 1024, 64), dtype=torch.float32, device="cuda")
            for _ in range(3)
        ]
        values = [
            torch.randn((1, 8, 1024, 64), dtype=torch.float32, device="cuda")
            for _ in range(3)
        ]

        def scoremod_1(qk, b, h, q, kv):
            return qk + (q - kv)

        def scoremod_2(qk, b, h, q, kv):
            return torch.where(q >= kv, qk, -float("inf"))

        attention1 = functools.partial(_flex_attention, score_mod=scoremod_1)

        def f(q, k1, k2, k3, v1, v2, v3):
            q2 = attention1(q, k1, v1)
            q3 = _flex_attention(q2, k2, v2, score_mod=scoremod_2)
            return _flex_attention(q3, k3, v3, score_mod=scoremod_1)

        out = f(query, *keys, *values)
        out2 = torch.compile(f)(query, *keys, *values)
        self.assertTrue((out - out2).abs().mean() < 1e-2)

    @supported_platform
    @common_utils.parametrize("decoding", [False])
    # @common_utils.parametrize("decoding", [False, True]) #TODO: fix decoding bw
    def test_inputs_are_realized(self, decoding):
        def f(q, k, v):
            x = torch.randn(Hq // Hkv if decoding else S, device="cuda")
            x = x * 2
            if x.shape[0] < 16:
                x = torch.nn.functional.pad(x, (0, 16 - Hq // Hkv))

            def func(qk, b, h, q, kv):
                return qk + x[q]

            return _flex_attention(q.sin(), k, v, score_mod=func).cos()

        q = torch.randn(
            B,
            Hkv if decoding else H,
            Hq // Hkv if decoding else S,
            D,
            device="cuda",
            requires_grad=True,
        )
        k, v = (
            torch.randn(
                B, Hkv if decoding else H, S, D, device="cuda", requires_grad=True
            )
            for _ in range(2)
        )
        ref = f(q, k, v)
        out = torch.compile(f)(q, k, v)
        self.assertTrue((ref - out).abs().mean() < 1e-2)
        gradOut = torch.randn_like(q)

        ref_grads = torch.autograd.grad(ref, (q, k, v), gradOut)
        out_grads = torch.autograd.grad(out, (q, k, v), gradOut)
        for ref, out in zip(ref_grads, out_grads):
            self.assertTrue((ref - out).abs().mean() < 1e-2)

    @supported_platform
    def test_epilogue_fused(self):
        @torch.compile
        def f(q, k, v):
            out = _flex_attention(q, k, v)
            return out.cos()

        q, k, v = (torch.randn(1, 8, 1024, 64, device="cuda") for _ in range(3))
        metrics.reset()
        f(q, k, v)
        accessed_bytes = 1 * 8 * 1024 * 64 * torch.float32.itemsize
        num_accesses = 4  # q, k, v reads, one output.
        # TODO: Get rid of this fudge factor
        # We need this fudge factor for now, since
        # 1. For some reason we materialize the output of the attention unnecessarily (it's related to the mutation somehow)
        # 2. We also write the extraneous logsumexp
        num_accesses += 2
        self.assertLess(metrics.num_bytes_accessed, accessed_bytes * num_accesses)

    @supported_platform
    @skip("Triton bug ")  # https://github.com/pytorch/pytorch/issues/124571
    @common_utils.parametrize("dtype", test_dtypes)
    def test_njt_causal(self, dtype):
        offsets = torch.tensor(
            [0, 1024, 1024 + 512, S], device="cuda", dtype=torch.int32
        )
        seq_idx = torch.zeros(S, device="cuda", dtype=torch.int32)
        for idx in range(len(offsets) - 1):
            seq_idx[offsets[idx] : offsets[idx + 1]] = idx

        def create_njt_wrapper(orig_score_mod, offsets, seq_idx):
            def njt_score_mod(qk, b, h, q, kv):
                q_nested = q - offsets[seq_idx[q]]
                kv_nested = kv - offsets[seq_idx[kv]]
                return orig_score_mod(qk, b, h, q_nested, kv_nested)

            return njt_score_mod

        causal_njt = create_njt_wrapper(_causal, offsets, seq_idx)

        self.run_test(causal_njt, dtype)

    @supported_platform
    def test_mixed_dtypes_fails(self):
        query = torch.randn((1, 1, 1024, 64), dtype=torch.float32, device="cuda")
        key = torch.randn((1, 1, 1024, 64), dtype=torch.float16, device="cuda")
        value = torch.randn((1, 1, 1024, 64), dtype=torch.float16, device="cuda")
        with self.assertRaisesRegex(
            ValueError, "Expected query, key, and value to have the same dtype"
        ):
            _flex_attention(query, key, value, _identity)

    @supported_platform
    @patch.object(torch._inductor.config, "max_autotune", True)
    @common_utils.parametrize("decoding", [False, True])
    def test_max_autotune(self, decoding):
        def score_mod(score, b, h, m, n):
            return score * 2

        self.run_test(score_mod, decoding=decoding)

    @supported_platform
    @skip("TODO: Figure out why this is erroring")
    @common_utils.parametrize("decoding", [False, True])
    @patch.object(torch._inductor.config, "max_autotune", True)
    def test_max_autotune_with_captured(self, decoding):
        head_scale = torch.randn(Hkv if decoding else H, device="cuda")
        batch_scale = torch.randn(B, device="cuda")
        tok_scale = torch.randn(S, device="cuda")
        q_scale = torch.randn(Hq // Hkv if decoding else S, device="cuda")

        def bias_mod(score, batch, head, token_q, token_kv):
            score = score + tok_scale[token_kv]
            score = score + q_scale[token_q]
            score = score + batch_scale[batch]
            score = score + head_scale[head]
            return score

        self.run_test(bias_mod, decoding=decoding)

    @supported_platform
    @common_utils.parametrize("dtype", test_dtypes)
    @common_utils.parametrize("score_mod", [_identity, _causal])
    @common_utils.parametrize("decoding", [False, True])
    def test_logsumexp_correctness(self, dtype, score_mod, decoding):
        make_kv = functools.partial(
            torch.randn,
            (B, Hkv if decoding else H, S, D),
            dtype=dtype,
            device="cuda",
            requires_grad=True,
        )
<<<<<<< HEAD
        make_q = functools.partial(
            torch.randn,
            (B, Hkv if decoding else H, Hq // Hkv if decoding else S, D),
            dtype=dtype,
            device="cuda",
            requires_grad=True,
        )
        q, k, v = make_q(), make_kv(), make_kv()
        block_mask = _create_empty_block_sparse_mask(q, k, v)
=======
        q, k, v = make_tensor(), make_tensor(), make_tensor()
        block_mask = _create_empty_block_mask(q, k, v)
>>>>>>> aa7ea6b4

        @torch.compile
        def sdpa_hop(q, k, v, score_mod, block_mask):
            return flex_attention_hop(
                q,
                k,
                v,
                score_mod,
                block_mask,
            )

        @torch.compile(backend="aot_eager")
        def eager_sdpa_hop(q, k, v, score_mod, block_mask):
            """The main entrypoint for FlexAttention doesnt return LSE.
            Besides dropping LSE it also ensures that the hop is compiled with aot-eager
            backend. We need to replicate this.
            """
            return flex_attention_hop(
                q,
                k,
                v,
                score_mod,
                block_mask,
            )

        ref_out, ref_lse = eager_sdpa_hop(
            q.to(torch.float64),
            k.to(torch.float64),
            v.to(torch.float64),
            score_mod,
            block_mask,
        )
        compiled_out, compiled_lse = sdpa_hop(q, k, v, score_mod, block_mask)
        # Comparing LSE for the ref and the compiled version
        # The compiled uses a change of base trick to more efficiently compute the LSE
        # this means that the base for the LSE computed by ref is e while for the compiled
        # version it is 2. To compare we use the change of base formula
        # log_2(x_compiled) = log_e(x_ref) * log_2(e) where
        # x_ref      = sum(_i e^(scores[i]))
        # x_compiled = sum(_i 2^(log2(e) * scores[i]))

        self.assertTrue(ref_lse.dtype == torch.float64)
        self.assertTrue(compiled_lse.dtype == torch.float32)
        ref_lse = ref_lse * torch.log2(torch.tensor(torch.e))

        tolerance = Tolerances(atol=2e-2, rtol=2e-2)
        torch.testing.assert_close(
            ref_out.to(dtype=torch.float32),
            compiled_out.to(dtype=torch.float32),
            atol=tolerance.atol,
            rtol=tolerance.rtol,
        )
        torch.testing.assert_close(
            ref_lse.to(dtype=torch.float32),
            compiled_lse.to(dtype=torch.float32),
            atol=tolerance.atol,
            rtol=tolerance.rtol,
        )

    @supported_platform
    def test_logsumexp_only_return(self):
        make_tensor = functools.partial(
            torch.randn,
            (B, H, S, D),
            dtype=torch.float32,
            device="cuda",
            requires_grad=True,
        )

        q, k, v = make_tensor(), make_tensor(), make_tensor()
        block_mask = _create_empty_block_mask(q, k, v)

        @torch.compile
        def func(q, k, v, score_mod, block_mask):
            _, lse = flex_attention_hop(
                q,
                k,
                v,
                score_mod,
                block_mask,
            )
            lse_2 = lse * 2
            return lse_2

        _, code = run_and_get_code(func, q, k, v, _identity, block_mask)
        # Ensure that two kernels are generated
        FileCheck().check_count(".run(", 2, True).run(code[0])

    @supported_platform
    def test_logsumexp_is_not_fused(self):
        make_tensor = functools.partial(
            torch.randn,
            (B, H, S, D),
            dtype=torch.float32,
            device="cuda",
            requires_grad=True,
        )
        q, k, v = make_tensor(), make_tensor(), make_tensor()
        block_mask = _create_empty_block_mask(q, k, v)

        @torch.compile
        def func(q, k, v, score_mod, block_mask):
            out, lse = flex_attention_hop(
                q,
                k,
                v,
                score_mod,
                block_mask,
            )
            lse_2 = lse * 2
            return out, lse_2

        _, code = run_and_get_code(func, q, k, v, _identity, block_mask)
        # Ensure that two kernels are generated
        FileCheck().check_count(".run(", 2, True).run(code[0])

    @supported_platform
    @common_utils.parametrize(
        "score_mod", [_identity, _causal, _times_two, _squared, _trig, _trig2]
    )
    def test_aot_eager_gradcheck(self, score_mod):
        make_tensor = functools.partial(
            torch.randn,
            (2, 2, 8, 4),
            device="cuda",
            dtype=torch.float64,
            requires_grad=True,
        )
        query, key, value = make_tensor(), make_tensor(), make_tensor()

        func = torch.compile(_flex_attention, backend="aot_eager", fullgraph=True)

        self.assertTrue(
            torch.autograd.gradcheck(
                func, (query, key, value, score_mod), raise_exception=True
            )
        )

    @supported_platform
    @common_utils.parametrize("score_mod_name", ["_head_offset"])
    @common_utils.parametrize("mode", ["eager", "aot_eager"])
    def test_captured_score_mod_aot_eager_gradcheck(
        self, score_mod_name: str, mode: str
    ):
        make_tensor = functools.partial(
            torch.randn,
            (2, 2, 8, 4),
            device="cuda",
            dtype=torch.float64,
            requires_grad=True,
        )
        query, key, value = make_tensor(), make_tensor(), make_tensor()

        func = torch.compile(_flex_attention, backend=mode, fullgraph=True)
        score_mod = captured_buffers_map[score_mod_name](torch.float64)

        self.assertTrue(
            torch.autograd.gradcheck(
                func, (query, key, value, score_mod), raise_exception=True
            )
        )

    @supported_platform
    def test_fw_bw_graph_correctness(self):
        cnt = CompileCounterWithBackend("aot_eager")
        make_tensor = functools.partial(
            torch.randn,
            (2, 2, 8, 4),
            device="cuda",
            dtype=torch.float64,
            requires_grad=True,
        )
        query, key, value = make_tensor(), make_tensor(), make_tensor()

        func = torch.compile(_flex_attention, backend=cnt, fullgraph=True)
        out = func(query, key, value, _squared)
        out.sum().backward()
        self.assertEqual(cnt.frame_count, 1)
        self.assertEqual(len(cnt.graphs), 1)
        graph = cnt.graphs[0]
        norm_graph = normalize_gm(graph.print_readable(print_output=False))

        self.assertExpectedInline(
            norm_graph,
            """\
class GraphModule(torch.nn.Module):
    def forward(self, L_args_0_: "f64[2, 2, 8, 4]", L_args_1_: "f64[2, 2, 8, 4]", L_args_2_: "f64[2, 2, 8, 4]"):
        l_args_0_ = L_args_0_
        l_args_1_ = L_args_1_
        l_args_2_ = L_args_2_

        ones: "i32[1, 1, 1]" = torch.ones([1, 1, 1], dtype = torch.int32, device = device(type='cuda', index=0))

        zeros: "i32[1, 1, 1, 1]" = torch.zeros([1, 1, 1, 1], dtype = torch.int32, device = device(type='cuda', index=0))

        ones_1: "i32[1, 1, 1]" = torch.ones([1, 1, 1], dtype = torch.int32, device = device(type='cuda', index=0))

        zeros_1: "i32[1, 1, 1, 1]" = torch.zeros([1, 1, 1, 1], dtype = torch.int32, device = device(type='cuda', index=0))

        new_empty: "f64[]" = l_args_0_.new_empty([], requires_grad = True)
        new_empty_1: "i32[]" = l_args_0_.new_empty([], dtype = torch.int32)
        new_empty_2: "i32[]" = l_args_0_.new_empty([], dtype = torch.int32)
        new_empty_3: "i32[]" = l_args_0_.new_empty([], dtype = torch.int32)
        new_empty_4: "i32[]" = l_args_0_.new_empty([], dtype = torch.int32)
        flex_attention_0 = self.flex_attention_0
        flex_attention = torch.ops.higher_order.flex_attention(l_args_0_, l_args_1_, l_args_2_, flex_attention_0, (ones, zeros, ones_1, zeros_1, 8, 8));  l_args_0_ = l_args_1_ = l_args_2_ = flex_attention_0 = ones = zeros = ones_1 = zeros_1 = None
        out: "f64[2, 2, 8, 4]" = flex_attention[0];  flex_attention = None
        return (out,)

    class GraphModule(torch.nn.Module):
        def forward(self, new_empty: "f64[]", new_empty_1: "i32[]", new_empty_2: "i32[]", new_empty_3: "i32[]", new_empty_4: "i32[]"):
            mul: "f64[]" = new_empty * new_empty;  new_empty = None
            return mul
""",  # noqa: B950
        )
        # Save the AOT graphs
        aot_graphs = []
        from torch._inductor import compile_fx

        def debug_compile_fx_inner(graph, example_inputs, *args, **kwargs):
            aot_graphs.append(graph)
            return graph

        backend = functools.partial(
            compile_fx.compile_fx, inner_compile=debug_compile_fx_inner
        )
        func = torch.compile(func, backend=backend, fullgraph=True)
        out = func(query, key, value, _squared)
        out.sum().backward()

        joint_graph = normalize_gm(aot_graphs[1].print_readable(print_output=False))

        self.assertExpectedInline(
            joint_graph,
            """\
class GraphModule(torch.nn.Module):
    def forward(self, primals_1: "f64[2, 2, 8, 4]", primals_2: "f64[2, 2, 8, 4]", primals_3: "f64[2, 2, 8, 4]", full_default: "i32[1, 1, 1]", full_default_1: "i32[1, 1, 1, 1]", getitem: "f64[2, 2, 8, 4]", getitem_1: "f32[2, 2, 8]", tangents_1: "f64[2, 2, 8, 4]"):
        fw_graph = self.fw_graph
        joint_graph = self.joint_graph
        flex_attention_backward = torch.ops.higher_order.flex_attention_backward(primals_1, primals_2, primals_3, getitem, getitem_1, tangents_1, fw_graph, joint_graph, (full_default, full_default_1, full_default, full_default_1, 8, 8));  primals_1 = primals_2 = primals_3 = getitem = getitem_1 = tangents_1 = fw_graph = joint_graph = full_default = full_default_1 = None
        getitem_2: "f64[2, 2, 8, 4]" = flex_attention_backward[0]
        getitem_3: "f64[2, 2, 8, 4]" = flex_attention_backward[1]
        getitem_4: "f64[2, 2, 8, 4]" = flex_attention_backward[2];  flex_attention_backward = None
        return [getitem_2, getitem_3, getitem_4]

    class <lambda>(torch.nn.Module):
        def forward(self, arg0_1: "f64[]", arg1_1: "i32[]", arg2_1: "i32[]", arg3_1: "i32[]", arg4_1: "i32[]"):
            mul: "f64[]" = torch.ops.aten.mul.Tensor(arg0_1, arg0_1);  arg0_1 = None
            return mul

    class <lambda>(torch.nn.Module):
        def forward(self, arg0_1: "f64[]", arg1_1: "i32[]", arg2_1: "i32[]", arg3_1: "i32[]", arg4_1: "i32[]", arg5_1: "f64[]"):
            mul: "f64[]" = torch.ops.aten.mul.Tensor(arg0_1, arg0_1)
            mul_1: "f64[]" = torch.ops.aten.mul.Tensor(arg5_1, arg0_1)
            mul_2: "f64[]" = torch.ops.aten.mul.Tensor(arg5_1, arg0_1);  arg5_1 = arg0_1 = None
            add: "f64[]" = torch.ops.aten.add.Tensor(mul_2, mul_1);  mul_2 = mul_1 = None
            return [add, None, None, None, None]
""",  # noqa: B950
        )


common_utils.instantiate_parametrized_tests(TestFlexAttention)

if __name__ == "__main__":
    from torch._inductor.test_case import run_tests

    run_tests()<|MERGE_RESOLUTION|>--- conflicted
+++ resolved
@@ -251,17 +251,13 @@
         )
         q_ref, k_ref, v_ref = query_key_value_clones(q, k, v)
         q_gold, k_gold, v_gold = query_key_value_clones(q, k, v, torch.float64)
-<<<<<<< HEAD
-        block_sparse_mask = (
-            create_block_sparse_mask_from_score_mod(score_mod, q, k, v)
+
+        block_mask = (
+            create_block_mask_from_score_mod(score_mod, q, k, v)
             if not decoding
             else None
         )
-        sdpa_partial = create_attention(score_mod, block_sparse_mask)
-=======
-        block_mask = create_block_mask_from_score_mod(score_mod, q, k, v)
         sdpa_partial = create_attention(score_mod, block_mask)
->>>>>>> aa7ea6b4
         compiled_sdpa = torch.compile(sdpa_partial)
         golden_out = sdpa_partial(q_gold, k_gold, v_gold)
         ref_out = sdpa_partial(q_ref, k_ref, v_ref)
@@ -550,16 +546,10 @@
         assert v_strides[-1] == 1
         v = torch.as_strided(v1, v_shape, v_strides, v_offset)
 
-<<<<<<< HEAD
-        block_sparse_mask = _create_empty_block_sparse_mask(q, k, v)
-
-        sdpa_partial = create_attention(
-            score_mod=_generate_alibi_bias(8), block_sparse_mask=block_sparse_mask
-=======
         block_mask = _create_empty_block_mask(q, k, v)
+
         sdpa_partial = create_attention(
             score_mod=_generate_alibi_bias(8), block_mask=block_mask
->>>>>>> aa7ea6b4
         )
         compiled_sdpa = torch.compile(sdpa_partial)
         ref_out = sdpa_partial(q, k, v)
@@ -1158,7 +1148,6 @@
             device="cuda",
             requires_grad=True,
         )
-<<<<<<< HEAD
         make_q = functools.partial(
             torch.randn,
             (B, Hkv if decoding else H, Hq // Hkv if decoding else S, D),
@@ -1167,11 +1156,7 @@
             requires_grad=True,
         )
         q, k, v = make_q(), make_kv(), make_kv()
-        block_mask = _create_empty_block_sparse_mask(q, k, v)
-=======
-        q, k, v = make_tensor(), make_tensor(), make_tensor()
         block_mask = _create_empty_block_mask(q, k, v)
->>>>>>> aa7ea6b4
 
         @torch.compile
         def sdpa_hop(q, k, v, score_mod, block_mask):
