--- conflicted
+++ resolved
@@ -39,22 +39,6 @@
 // the destruction.
 #if !defined(USE_ROCM)
 // CUDA-only: used to initializes the stream pools (once)
-<<<<<<< HEAD
-static c10::once_flag device_flags[C10_COMPILE_TIME_MAX_GPUS];
-#endif
-static std::atomic<uint32_t>
-    priority_counters[c10::cuda::max_compile_time_stream_priorities]
-                     [C10_COMPILE_TIME_MAX_GPUS];
-
-static cudaStream_t streams[c10::cuda::max_compile_time_stream_priorities]
-                           [C10_COMPILE_TIME_MAX_GPUS][kStreamsPerPool];
-#ifdef USE_ROCM
-static c10::once_flag
-    stream_flags[c10::cuda::max_compile_time_stream_priorities]
-                [C10_COMPILE_TIME_MAX_GPUS][kStreamsPerPool];
-#endif
-
-=======
 static std::array<c10::once_flag, C10_COMPILE_TIME_MAX_GPUS> device_flags;
 #endif
 static std::array<
@@ -74,7 +58,6 @@
                 [C10_COMPILE_TIME_MAX_GPUS][kStreamsPerPool];
 #endif
 
->>>>>>> 22ba180e
 // Note [HIP Lazy Streams]
 // ~~~~~~~~~~~~~~~~~~~~~~~
 // For ROCm/HIP, each stream is lazily initialized rather than creating all
@@ -223,12 +206,8 @@
   C10_CUDA_CHECK(cudaStreamCreateWithPriority(&stream, kDefaultFlags, pri));
   const c10::impl::PyInterpreter* interp = c10::impl::GPUTrace::get_trace();
   if (C10_UNLIKELY(interp)) {
-<<<<<<< HEAD
-    (*interp)->trace_gpu_stream_creation(reinterpret_cast<uintptr_t>(stream));
-=======
     (*interp)->trace_gpu_stream_creation(
         c10::kCUDA, reinterpret_cast<uintptr_t>(stream));
->>>>>>> 22ba180e
     priority_counters[p][device_index] = 0;
   }
 }
