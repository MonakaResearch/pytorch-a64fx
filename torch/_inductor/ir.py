# mypy: allow-untyped-defs
from __future__ import annotations

import contextlib
import dataclasses
import functools
import itertools
import logging
import re
import textwrap
import traceback
from contextlib import nullcontext
from functools import partial
from typing import (
    Any,
    Callable,
    ClassVar,
    Dict,
    Iterable,
    List,
    Optional,
    Sequence,
    Tuple,
    TYPE_CHECKING,
    Union,
)
from unittest.mock import patch

import sympy
from sympy import Expr, Integer

import torch._export.serde.schema as export_schema

import torch._logging

import torch.fx
import torch.utils._pytree as pytree
from torch._dynamo.device_interface import get_interface_for_device
from torch._dynamo.utils import identity
from torch._export.serde.serialize import GraphModuleSerializer
from torch._higher_order_ops.auto_functionalize import can_auto_functionalize
from torch._inductor import metrics
from torch._inductor.ordered_set import OrderedSet
from torch._prims_common import (
    compute_required_storage_length,
    is_boolean_dtype,
    is_float_dtype,
    make_channels_last_strides_for,
    StrideType,
)
from torch._subclasses.fake_tensor import get_schema_info
from torch.fx.experimental.symbolic_shapes import (
    CallMethodKey,
    compute_unbacked_bindings,
    DivideByKey,
    free_unbacked_symbols,
    rebind_unbacked,
    resolve_unbacked_bindings,
    SymTypes,
)
from torch.utils._sympy.functions import CleanDiv, FloorDiv, ModularIndexing
from torch.utils._sympy.symbol import SymT

from . import config, dependencies
from .codegen.common import BackendFeature, index_prevent_reordering
from .dependencies import (
    extract_free_unbacked_symbols,
    extract_input_node_reduction_ranges,
    extract_read_writes,
    var_builder,
)
from .ops_handler import OpCounterCSE
from .runtime.hints import ReductionHint
from .runtime.runtime_utils import do_bench
from .utils import (
    argsort,
    cache_on_self,
    ceildiv,
    convert_shape_to_inductor,
    convert_shape_to_symint,
    developer_warning,
    get_kernel_metadata,
    is_dynamic,
    is_gpu,
    sympy_dot,
    sympy_index_symbol,
    sympy_index_symbol_with_prefix,
    sympy_product,
    sympy_subs,
)
from .virtualized import ops, V

if TYPE_CHECKING:
    from .graph import GraphLowering

log = logging.getLogger(__name__)
indent = functools.partial(textwrap.indent, prefix="  ")
aten = torch.ops.aten

""" [Note: Inductor IR]

Inductor's IR is produced by executing 'lowering' code (see lowering.py).  Each
lowering is registered to a particular aten operator, and expects inputs that
correspond to the aten schema.  However, in place of torch Tensor inputs, lowerings
expect Inductor TensorBox inputs.

TensorBox IR represents torch tensors.  Tensors are sometimes single objects owning
storage, and sometimes views of another Tensor's storage.  Mutating tensor operations
(such as add_()) affect the underlying storage and any associated views.  Other operations
(such as .t_()) update metadata about the current view but don't modify the underlying storage.

To model this in Inductor, the IR distinguishes between TensorBox, View, StorageBox and Buffer.

TensorBox is the top level IR construct that any lowering should produce and maps to a torch.Tensor
output from an operation.  But just as torch.Tensors take different forms, TensorBox IR can
reference View IR or directly reference StorageBox IRs.

Some Inductor lowerings produce new sets of 'Box'es, while others (such as .t() or other view ops)
may take an existing TensorBox and point it to a new underlying View IR.

Tensors that directly own storage are represented as a chain of:
TensorBox -> StorageBox -> Buffer
where Buffer is a simple (1D) allocation, and StorageBox introduces the concept of a Layout.

If you mutate the data of such a tensor, we swing the StorageBox pointer to point to a new buffer
(leaving the old buffer unmodified and functionalizing the operation).

Tensors backed by views add one more indirection to the IR.
TensorBox -> View -> StorageBox -> Buffer
In these cases, the underlying StorageBox/Buffer will be shared with the pre-view TensorBox.

Computation is represented by Operation nodes, with each operation producing 1
or more output Buffers. In the case of mutations, these will be new Buffers that have the
mutated buffer listed in its get_mutation_names().

It is also possible to have an InputBuffer for which there is no corresponding Operation,
e.g. it may be a graph input or compile time constant.

"""


def validate_ir(node_or_nodes):
    def _check_tensorbox(nodes):
        # Could expand this to check deeper properties
        # (e.g. TensorBox points to View or StorageBox)
        if nodes is None:
            pass
        elif isinstance(nodes, (list, tuple)):
            for node in nodes:
                _check_tensorbox(node)
        elif isinstance(nodes, dict):
            for node in nodes.values():
                _check_tensorbox(node)
        else:
            assert isinstance(
                nodes,
                (
                    torch._inductor.ir.ExpandView,
                    DynamicScalar,
                    AssertScalar,
                    TensorBox,
                    sympy.logic.boolalg.Boolean,
                    Expr,
                    int,
                    EffectfulKernel,
                ),
            ), f"Found {type(nodes)}, which is not a supported top level IR node. See [Note: Inductor IR]"

    # Be picky about the accepted data structure (don't use pytree here)
    _check_tensorbox(node_or_nodes)


def ops_wrapper(name):
    assert isinstance(name, str)

    def fn(*args, **kwargs):
        return getattr(ops, name)(*args, **kwargs)

    return fn


def inverse_reorder(order):
    inv_order = dict(zip(order, range(len(order))))

    def reindex(index):
        assert len(index) == len(inv_order)
        return [index[inv_order[i]] for i in range(len(index))]

    return reindex


def same_reorder(order):
    def reindex(index):
        assert len(index) == len(order)
        return [index[order[i]] for i in range(len(index))]

    return reindex


def fuse_reindexing(reindex1, reindex2):
    def reindex(index):
        return reindex1(reindex2(index))

    return reindex


NHWC_STRIDE_ORDER = [3, 0, 2, 1]
NHWDC_STRIDE_ORDER = [4, 0, 3, 2, 1]


def stride_order2fill_order(order):
    """
    Convert stride order to fill order
    For channel last format,

    stride order = [3, 0, 2, 1] and fill order = [1, 3, 2, 0]
    """
    lookup = {pos: idx for idx, pos in enumerate(order)}
    fill_order = [lookup[i] for i in range(len(order))]
    return fill_order


def get_stride_order(seq: Sequence[int]) -> List[int]:
    """
    Convert strides to stride order
    """
    sorted_idx: List[int] = argsort(seq)
    out = [0 for _ in range(len(seq))]
    for i, elem in enumerate(sorted_idx):
        out[elem] = i
    return out


def ir_node_to_tensor(x, guard_shape=True):
    if x is None:
        return None

    shape_fn: Callable[[Expr], Union[int, Expr]]
    if not guard_shape:
        shape_fn = V.graph.sizevars.size_hint
    else:
        shape_fn = identity
    size = [shape_fn(s) for s in x.get_size()]
    stride: StrideType
    if is_storage_and_layout(x):
        stride = [shape_fn(s) for s in x.get_layout().stride]  # type: ignore[misc]
    else:
        stride = FlexibleLayout.contiguous_strides(size)  # type: ignore[arg-type]
    dtype = x.get_dtype()
    device = x.get_device()
    size = convert_shape_to_symint(size)
    stride = convert_shape_to_symint(stride)
    t = torch.empty_strided(
        size=size, stride=stride, dtype=dtype, device=device
    ).zero_()
    return t


def may_convert_to_optional(value):
    if isinstance(value, list) and not value:
        # [None] makes sure the cpp wrapper codegen will generate something like
        # {c10::nullopt} instead of {}
        return [None]
    return value


def get_device_type(x):
    if getattr(x, "get_device", None):
        return get_device_type(x.get_device())
    if isinstance(x, torch.device):
        return x.type
    return None


def is_triton(x):
    return is_gpu(get_device_type(x))


def is_cpu(x):
    return get_device_type(x) == "cpu"


class IRNode:
    _current_origins: ClassVar[OrderedSet[Any]] = OrderedSet()

    @staticmethod
    @contextlib.contextmanager
    def current_origins(origins: OrderedSet[torch.fx.Node]):
        old = IRNode._current_origins
        IRNode._current_origins = old | origins
        try:
            yield
        finally:
            IRNode._current_origins = old

    def __post_init__(self):
        self.origins = OrderedSet(self._current_origins)
        self.traceback = traceback.format_stack() if config.debug_ir_traceback else None

    def get_read_names(self) -> Set[str]:
        raise NotImplementedError(f"NYI on {type(self)}")

    def get_traceback(self):
        return self.traceback

    def get_defining_op(self):
        raise NotImplementedError

    def common_repr(self, shorten=True):
        origins = f"origins={getattr(self, 'origins', '')}"
        if shorten and len(origins) > 64:
            # this can get *very* long
            origins = f"{origins[:61]}..."
        return [origins]

    def str_helper(self, lines, shorten=True, multiline=True):
        lines = lines + self.common_repr(shorten)
        lines = list(map(str, lines))
        if multiline:
            new_lines = indent(",\n".join(lines))
            return f"{type(self).__name__}(\n{new_lines}\n)"
        else:
            return f"{type(self).__name__}({lines})"

    def get_dtype(self):
        return self.dtype

    def get_layout(self):
        raise NotImplementedError(f"get_layout() is not implemented by {type(self)}!")

    def get_size(self):
        raise NotImplementedError(f"get_size() is not implemented by {type(self)}!")

    @property
    def shape(self):
        return self.get_size()

    def get_numel(self):
        return sympy_product(self.get_size())

    def is_zero_elements(self):
        return V.graph.sizevars.is_expr_static_and_true(sympy.Eq(self.get_numel(), 0))  # type: ignore[arg-type]

    def realize(self):
        """
        If the IRNode refers to data which has not been materialized (e.g.,
        it is a Pointwise/Reduction that could potentially have more
        compute fused into it), realize the IRNode into physical memory,
        ending the possibility of fusing into it, but allowing, e.g., multiple
        users to access the data without having to recompute.

        Check StorageBox.realize for a particularly notable implementation.

        TODO(ezyang): I think, in principle, every IRNode should have an
        implementation of this, and most of the time no-op is OK, but you
        really do have to audit each IRNode for this, so for now, raise
        an error if it's not implemented.  Note that some code in graph.py
        will catch this thrown error and suppress it with a warning.
        """
        raise NotImplementedError(f"realize NYI on {type(self)}")

    def codegen_reference(self, writer=None):
        raise NotImplementedError(f"codegen_reference NYI on {type(self)}")

    # The abstract method declarations below serve to convince mypy that all IRNode instances have these functions
    # defined, while having no effect at runtime. We cannot create stub implementations here because other parts of
    # the code dynamically check for defined attributes.
    get_device: Callable[[], torch.device]
    dtype: torch.dtype
    get_name: Callable[[], str]
    get_reads: Callable[[], Any]
    get_stride: Callable[[], Any]
    get_storage_numel: Callable[[], Any]
    has_exceeded_max_reads: Callable[[], bool]
    make_loader: Callable[[], Callable[[Any], Any]]
    make_indexer: Callable[[], Callable[[Any], Any]]
    mark_reuse: Callable[[int], None]
    realize_hint: Callable[[], None]
    get_unbacked_symbol_uses: Callable[[], OrderedSet[sympy.Symbol]]


@dataclasses.dataclass
class Operation:
    def __post_init__(self):
        self.operation_name: Optional[str] = None

    def get_device(self):
        raise NotImplementedError

    def get_origin_node(self):
        assert hasattr(self, "origin_node")
        return self.origin_node

    def get_origins(self):
        assert hasattr(self, "origins")
        return self.origins

    def get_operation_name(self) -> str:
        assert self.operation_name is not None
        return self.operation_name

    def is_extern(self):
        return False

    def is_no_op(self):
        return False

    def get_read_writes(self):
        raise NotImplementedError

    def is_user_of(self, name):
        return name in self.get_read_names()

    def get_read_names(self) -> Set[str]:
        return {dep.name for dep in self.get_reads()}

    def get_reads(self):
        return self.get_read_writes().reads

    def get_outputs(self) -> List[Buffer]:
        raise NotImplementedError

    def get_unbacked_symbol_defs(self) -> Set[sympy.Symbol]:
        return set()

    def get_unbacked_symbol_uses(self) -> Set[sympy.Symbol]:
        """
        Returns the unbacked symbols which are required to be in scope in
        order to successfully perform codegen for this buffer.  For example,
        a buffer that corresponds to an extern kernel call that takes i0 as
        an argument would return {i0} here.  This is used to generate necessary
        dependencies that ensure we actually bind i0 in codegen before you
        try to use it.

        Note that this is NOT transitive; in particular, if this buffer takes
        in as input another buffer with dynamic shape (e.g., (i0,)), we will
        not report it here, because you will already have a dependency
        on that buffer, which will eventually have a dependency on i0 if
        necessary.
        """
        return set()

    def get_workspace_size(self):
        """
        Gets extra global memory size needed by this buffer.
        Some algorithms (e.g. group gemm) may require extra global memory in the generated code.
        """
        return 0


@dataclasses.dataclass
class Loops(IRNode):
    device: torch.device
    dtype: torch.dtype
    inner_fn: Callable[..., Any]
    ranges: List[Expr]

    def get_unbacked_symbol_uses(self) -> OrderedSet[sympy.Symbol]:
        return OrderedSet().union(
            *(free_unbacked_symbols(e) for e in self.ranges),
            self.inner_fn_free_unbacked_symbols(),
        )

    def __str__(self, names=("ranges",)):
        return self.str_helper(
            [
                f"'{self.device.type}'",
                str(self.dtype),
                self.inner_fn_str(),
            ]
            + [f"{name}={getattr(self, name)}" for name in names]
            + [f"origin_node={self.origin_node!r}"]
        )

    def __post_init__(self):
        super().__post_init__()
        self.origin_node = None

    __repr__ = __str__

    def get_device(self):
        return self.device

    def get_origin_node(self):
        return self.origin_node

    def get_size(self):
        return self.ranges

    def get_pointwise_size(self):
        return self.ranges

    def is_extern(self):
        return False

    @classmethod
    def create(cls, *args, **kwargs):
        origin_node = kwargs.pop("origin_node", None)
        tb = kwargs.pop("traceback", None)
        r = cls(*args, **kwargs)
        r.origin_node = origin_node
        r.traceback = (
            tb or traceback.format_stack() if config.debug_ir_traceback else None
        )
        return TensorBox.create(r)

    @staticmethod
    def _index(ranges, prefix=SymT.INDEX):
        return [
            sympy.Integer(0) if s == 1 else sympy_index_symbol_with_prefix(prefix, n)
            for n, s in enumerate(ranges)
        ]

    @cache_on_self
    def inner_fn_opcount(self):
        opcounter = OpCounterCSE(V.MockHandler())

        with V.set_ops_handler(opcounter), patch.object(
            FlexibleLayout, "allow_indexing", True
        ):
            self.inner_fn(*self.inner_fn_args())
            return opcounter.op_count

    def inner_fn_args(self):
        return (self._index(self.ranges),)

    def inner_fn_str(self):
        return V.KernelFormatterHandler.ir_to_string(
            self.inner_fn, *self.inner_fn_args()
        )

    def has_large_inner_fn(self):
        return self.inner_fn_opcount() > config.realize_opcount_threshold

    def inner_fn_free_unbacked_symbols(self):
        index = self._index(self.ranges)
        return extract_free_unbacked_symbols(self.inner_fn, index)

    def get_reads(self):
        with patch.object(FlexibleLayout, "allow_indexing", True):
            if self.get_reduction_type():
                return extract_read_writes(
                    self.make_loader(),
                    self.get_size(),
                    self.get_reduction_size(),
                ).reads
            else:
                return extract_read_writes(
                    self.make_loader(),
                    self.get_size(),
                ).reads

    def get_read_names(self) -> Set[str]:
        return {dep.name for dep in self.get_reads()}

    def get_reduction_size(self):
        raise NotImplementedError(
            f"get_reduction_size() is not implemented by {type(self)}!"
        )

    def get_reduction_type(self):
        raise NotImplementedError(
            f"get_reduction_type() is not implemented by {type(self)}!"
        )

    def constant_to_device(self, device):
        raise NotImplementedError(
            f"constant_to_device() is not implemented by {type(self)}!"
        )


def nop_loader_fn(idx, *, dtype):
    if dtype.is_floating_point:
        return ops.constant(float("nan"), dtype)
    else:
        return ops.constant(0, dtype)


class Pointwise(Loops):
    def make_loader(self):
        # Make zero-element loops into a no-op
        if self.is_zero_elements():
            return partial(nop_loader_fn, dtype=self.dtype)

        return self.inner_fn

    def get_reduction_size(self):
        return []

    def get_reduction_type(self):
        return None

    def store_output(self, output_name, indexer, vars):
        loader = self.make_loader()
        return ops.store(output_name, indexer(vars), loader(vars))

    def constant_to_device(self, device):
        """Move this to a given device. Requires that all reads are to constants."""
        loader = self.make_loader()
        loader = patch.object(ConstantBuffer, "override_device", device)(loader)
        return Pointwise(device, self.dtype, loader, self.ranges)


@dataclasses.dataclass
class Scatter(Pointwise):
    output_indexer: Callable[[List[Expr]], Expr]
    scatter_mode: Optional[str] = None

    def constant_to_device(self, device):
        """Move this to a given device. Requires that all reads are to constants."""
        loader = self.make_loader()
        loader = patch.object(ConstantBuffer, "override_device", device)(loader)
        return Scatter(
            device,
            self.dtype,
            loader,
            self.ranges,
            self.output_indexer,
            self.scatter_mode,
        )

    def store_output(self, output_name, indexer, vars):
        loader = self.make_loader()
        return ops.store(
            output_name,
            indexer(self.output_indexer(vars)),
            loader(vars),
            mode=self.scatter_mode,
        )


REDUCTION_COMBINE_FN = {
    "any": ops_wrapper("logical_or"),
    "max": ops_wrapper("maximum"),
    "min": ops_wrapper("minimum"),
    "prod": ops_wrapper("mul"),
    "sum": ops_wrapper("add"),
    "xor_sum": ops_wrapper("bitwise_xor"),
}


def get_reduction_combine_fn(reduction_type, dtype, arg_break_ties_left=True):
    if reduction_type in REDUCTION_COMBINE_FN:
        combine_fn = REDUCTION_COMBINE_FN[reduction_type]
    elif reduction_type in ("argmax", "argmin"):

        def combine_fn(a, b):
            a_value, a_index = a
            b_value, b_index = b

            if reduction_type == "argmin":
                mask = ops.lt(a_value, b_value)
            else:
                mask = ops.gt(a_value, b_value)

            equal = ops.eq(a_value, b_value)
            if is_float_dtype(dtype):
                a_isnan = ops.ne(a_value, a_value)
                b_isnan = ops.ne(b_value, b_value)
                mask = ops.logical_or(mask, ops.gt(a_isnan, b_isnan))
                equal = ops.logical_or(equal, ops.logical_and(a_isnan, b_isnan))

            tie = (
                ops.lt(a_index, b_index)
                if arg_break_ties_left
                else ops.gt(a_index, b_index)
            )
            mask = ops.logical_or(mask, ops.logical_and(equal, tie))
            return (
                ops.where(mask, a_value, b_value),
                ops.where(mask, a_index, b_index),
            )

    elif reduction_type == "welford_combine":

        def combine_fn(a, b):
            a_mean, a_m2, a_weight = a
            b_mean, b_m2, b_weight = b

            delta = b_mean - a_mean
            new_weight = a_weight + b_weight
            w2_over_w = b_weight / new_weight
            return (
                a_mean + delta * w2_over_w,
                a_m2 + b_m2 + delta * delta * a_weight * w2_over_w,
                new_weight,
            )

    else:
        raise NotImplementedError(f"unknown reduction_type={reduction_type}")

    return combine_fn


@dataclasses.dataclass
class Reduction(Loops):
    reduction_ranges: List[Expr]
    reduction_type: str
    # self.dtype represents the dst dtype
    src_dtype: torch.dtype
    reduction_hint: ReductionHint

    def __str__(self):
        return Loops.__str__(  # type: ignore[call-arg]
            self, names=("ranges", "reduction_ranges", "reduction_type")
        )

    def __repr__(self):
        return self.__str__()

    def get_unbacked_symbol_uses(self) -> OrderedSet[sympy.Symbol]:
        return super().get_unbacked_symbol_uses() | OrderedSet().union(
            *(free_unbacked_symbols(e) for e in self.reduction_ranges)
        )

    def get_reduction_size(self):
        return self.reduction_ranges

    def get_reduction_type(self):
        return self.reduction_type

    def store_reduction(self, output_name, indexer, vars, reduction_vars):
        value = ops.reduction(
            self.dtype,
            self.src_dtype,
            self.reduction_type,
            self.inner_fn(vars, reduction_vars),
        )
        return ops.store_reduction(output_name, indexer(vars), value)

    def index_length(self):
        return len(self.ranges) + len(self.reduction_ranges)

    def inner_fn_args(self):
        index = self._index(self.ranges)
        rindex = self._index(self.reduction_ranges, SymT.RINDEX)
        return (index, rindex)

    def inner_fn_free_unbacked_symbols(self):
        index = self._index(self.ranges)
        rindex = self._index(self.reduction_ranges, SymT.RINDEX)
        return extract_free_unbacked_symbols(self.inner_fn, index, rindex)

    def constant_to_device(self, device):
        """Move this to a given device. Requires that all reads are to constants."""
        loader = self.make_loader()
        loader = patch.object(ConstantBuffer, "override_device", device)(loader)
        return Reduction(
            device,
            self.dtype,
            loader,
            self.ranges,
            self.reduction_ranges,
            self.reduction_type,
            self.src_dtype,
            ReductionHint.DEFAULT,
        )

    @staticmethod
    def num_splits(
        device,
        dst_dtype,
        src_dtype,
        inner_fn,
        ranges,
        reduction_ranges,
        reduction_type,
        reduction_numel,
        input_node: Optional[IRNode] = None,
    ):
        def _is_static(x):
            return isinstance(x, (int, sympy.Integer))

        reduction_numel_hint = V.graph.sizevars.symbolic_hint(reduction_numel)
        numel_hint = V.graph.sizevars.symbolic_hint(sympy_product(ranges))

        should_split = (
            not V.graph.has_feature(device, BackendFeature.REDUCE_TO_SINGLE_ELEMENT)
            and reduction_type
            not in (
                "argmax",
                "argmin",
            )
            and config.split_reductions
            # We don't support unbacked symints
            and _is_static(reduction_numel_hint)
            and _is_static(numel_hint)
        )
        if not should_split:
            return ReductionHint.DEFAULT, 1

        device_interface = get_interface_for_device(get_device_type(device))
        device_properties = device_interface.Worker.get_device_properties(device)
        if get_device_type(device) == "xpu":
            num_sm = device_properties.gpu_subslice_count
        else:
            # default is cuda behavior
            num_sm = device_properties.multi_processor_count

        min_elements_per_thread = 32
        max_elements_per_thread = 512
        threads_per_sm = 2048
        min_elements_per_device = min_elements_per_thread * num_sm * threads_per_sm
        max_elements_per_device = max_elements_per_thread * num_sm * threads_per_sm

        def inner_reduction_splits(reduction_numel_hint, numel_hint):
            # do heuristics that's close to eager mode for split inner reduction
            # we leak reduction autotune configs here, and will need to refactor to avoid this later
            num_warps = 8
            num_threads = 32 * num_warps
            if numel_hint >= 2 * num_sm:  # don't split if there are enough outputs
                return 1
            if reduction_numel_hint <= 8192:
                return 1
            if reduction_numel_hint * numel_hint <= min_elements_per_device:
                split_size = min_elements_per_thread
            elif reduction_numel_hint * numel_hint < max_elements_per_device:
                target_blocks = num_sm * threads_per_sm // (2 * num_threads)
                blocks_per_output = (target_blocks + numel_hint - 1) // numel_hint
                tmp_split_size = (
                    reduction_numel_hint + num_threads * blocks_per_output - 1
                ) // (num_threads * blocks_per_output)
                divisors = sympy.divisors(reduction_numel_hint)
                closest = min(divisors, key=lambda x: abs(x - tmp_split_size))
                if abs(closest - tmp_split_size) < 30:
                    # prefer even splits, but never smalle than min_elements_per_thread
                    split_size = max(closest, min_elements_per_thread)
                else:
                    split_size = tmp_split_size
            else:
                divisors = sympy.divisors(reduction_numel_hint)
                closest = min(divisors, key=lambda x: abs(x - max_elements_per_thread))
                if abs(closest - max_elements_per_thread) < 50:
                    # prefer even splits
                    split_size = closest
                else:
                    split_size = max_elements_per_thread
            return (reduction_numel_hint + split_size * num_threads - 1) // (
                split_size * num_threads
            )

        def outer_reduction_splits(reduction_numel_hint, numel_hint):
            # TODO the best heuristic currently has XBLOCK (corresponding to numel_hint) 128
            # extend to even smaller number of outputs
            num_warps = 8
            num_threads = num_warps * 32
            rvals_per_thread = 4  # comes from heuristics, refactor to not leak here
            xvals_per_block = 128
            xblocks = (numel_hint + xvals_per_block - 1) // xvals_per_block
            if reduction_numel_hint * numel_hint < min_elements_per_device:
                split_size = min_elements_per_thread
            elif reduction_numel_hint * numel_hint < max_elements_per_device:
                target_blocks = num_sm * threads_per_sm // (num_threads)
                target_blocks = (target_blocks + xblocks - 1) // xblocks
                tmp_split_size = (
                    reduction_numel_hint + rvals_per_thread * target_blocks - 1
                ) // (rvals_per_thread * target_blocks)
                divisors = sympy.divisors(reduction_numel_hint)
                closest = min(divisors, key=lambda x: abs(x - tmp_split_size))
                if abs(tmp_split_size - closest) < 20:
                    split_size = max(closest, min_elements_per_thread)
                else:
                    split_size = tmp_split_size
            else:
                divisors = sympy.divisors(reduction_numel_hint)
                closest = min(divisors, key=lambda x: abs(x - max_elements_per_thread))
                if abs(closest - max_elements_per_thread) < 50:
                    # prefer even splits
                    split_size = closest
                else:
                    split_size = max_elements_per_thread

            return (reduction_numel_hint + rvals_per_thread * split_size - 1) // (
                rvals_per_thread * split_size
            )

        # easy cases
        if numel_hint == 1:
            split = inner_reduction_splits(reduction_numel_hint, numel_hint)
            if split == 1:
                # No need to split.
                return ReductionHint.INNER, split
            if input_node is not None and isinstance(input_node, TensorBox):
                new_ranges, new_reduction_ranges = extract_input_node_reduction_ranges(
                    input_node
                )
                if new_ranges is not None and new_reduction_ranges is not None:
                    extracted_numel_hint = V.graph.sizevars.symbolic_hint(
                        sympy_product(new_ranges + new_reduction_ranges)
                    )
                    if reduction_numel_hint == extracted_numel_hint:
                        log.debug(
                            "Use previous IRNode's range and reduction_ranges instead of split. "
                            "current ranges: %s, current reduction ranges: %s, current split: %d, "
                            "new ranges: %s, new reduction ranges: %s",
                            ranges,
                            reduction_ranges,
                            split,
                            new_ranges,
                            new_reduction_ranges,
                        )
                        # If the input_node or its dependent nodes are also Reduction nodes,
                        # use reduction_sizes of this node or its dependent nodes directly.
                        return ReductionHint.INNER, -1
            return ReductionHint.INNER, split
        if (
            reduction_numel_hint <= min_elements_per_thread
            or numel_hint >= num_sm * 2 * 32
        ):
            return ReductionHint.DEFAULT, 1

        r = Reduction(
            device,
            dst_dtype,
            inner_fn,
            ranges,
            reduction_ranges,
            reduction_type,
            src_dtype,
            ReductionHint.DEFAULT,
        )

        def get_read_indices(r):
            cb = ComputedBuffer(
                name=None,
                layout=FlexibleLayout(
                    device=r.get_device(),
                    dtype=r.get_dtype(),
                    size=r.get_size(),
                ),
                data=r,
            )
            read_writes = cb.get_read_writes()
            # try finding the full size producer
            # TODO this will fail for something like ((1, N) * (N, 1)).sum()
            # this would also possibly be wrong for producers with the different contiguity but we hope those cases are rare
            range_vars = [
                r
                for r in read_writes.range_vars
                if isinstance(r, sympy.Expr) and not isinstance(r, sympy.Number)
            ]
            indices = []
            changed = False
            for md in sorted(read_writes.reads, key=lambda x: x.name):
                if all(r in md.index.free_symbols for r in range_vars):
                    indices.append(md.index)
                    if md.name in V.graph.name_to_buffer:
                        buf = V.graph.name_to_buffer[md.name]
                        original_stride = buf.layout.stride
                        buf.decide_layout()
                        if buf.layout.stride != original_stride:
                            changed = True
            return indices, changed

        indices, changed = get_read_indices(r)
        if changed:
            indices, _ = get_read_indices(r)

        if len(indices) == 0:
            # TODO determine splits when all inputs are broadcast
            return ReductionHint.DEFAULT, 1

        (_, reduction_vars), ranges = dependencies.index_vars_squeeze(
            r.get_size(), r.get_reduction_size()
        )
        num_outer = 0
        num_inner = 0
        for i in indices:
            i = V.graph.sizevars.simplify_with_ranges(i, ranges)
            strides = V.graph.sizevars.stride_hints(i, reduction_vars, ranges.keys())
            outer = all(s > 1 for s in strides)
            if outer:
                num_outer += 1
            else:
                num_inner += 1
        if num_inner > num_outer:
            return ReductionHint.INNER, inner_reduction_splits(
                reduction_numel_hint, numel_hint
            )
        else:
            return ReductionHint.OUTER, outer_reduction_splits(
                reduction_numel_hint, numel_hint
            )

    @staticmethod
    def _unroll_reduction_fn(inner_fn, reduction_ranges, reduction_type, src_dtype):
        """Convert inner_fn from a reduction to an pointwise"""
        reduction_ranges = [
            V.graph.sizevars.evaluate_static_shape(x) for x in reduction_ranges
        ]

        combine_fn = get_reduction_combine_fn(reduction_type, src_dtype)

        def fn(index):
            return functools.reduce(
                combine_fn,
                (
                    value_fn(index, rindex)
                    for rindex in itertools.product(
                        *[range(x) for x in reduction_ranges]
                    )
                ),
            )

        if reduction_type in ("argmin", "argmax"):
            flatten_index = FixedLayout(
                None,  # type: ignore[arg-type]
                None,  # type: ignore[arg-type]
                reduction_ranges,
                FlexibleLayout.contiguous_strides(reduction_ranges),
            ).make_indexer()

            def value_fn(index, rindex):
                rindex = [sympy.expand(i) for i in rindex]
                return (
                    inner_fn(index, rindex),
                    ops.index_expr(flatten_index(rindex), torch.int64),
                )

            return lambda index: fn(index)[1]
        else:
            value_fn = inner_fn
            return fn

    @classmethod
    def create(  # type: ignore[override]
        cls,
        device: torch.device,
        dst_dtype: torch.dtype,
        src_dtype: torch.dtype,
        inner_fn: Callable[..., Any],
        ranges: List[Expr],
        reduction_ranges: List[Expr],
        reduction_type: str,
        reduction_hint: ReductionHint = ReductionHint.DEFAULT,
        input_node: Optional[IRNode] = None,
    ):
        reduction_numel = V.graph.sizevars.simplify(sympy_product(reduction_ranges))

        if reduction_numel == 0:
            # N.B. This is a hack to generate the literal of the given type
            # Ideally, we should be fixing `def constant` in triton.py
            # but it breaks due to hardcoded dtypes in other places
            def py_cnst(val):
                return (
                    bool(val)
                    if dst_dtype == torch.bool
                    else float(val)
                    if dst_dtype.is_floating_point
                    else int(val)
                )

            rtypes_to_inits = {
                "sum": py_cnst(0),
                "xor_sum": py_cnst(0),
                "prod": py_cnst(1),
                "any": py_cnst(0),
                # "all" is desugared to `!any(!val)`
            }

            assert (
                reduction_type in rtypes_to_inits.keys()
            ), f"{reduction_type} not supported for zero-dimension tensors!"

            def const_fn(index):
                return ops.constant(rtypes_to_inits[reduction_type], dst_dtype)

            return Pointwise.create(
                device=device,
                dtype=src_dtype,
                inner_fn=const_fn,
                ranges=list(ranges),
            )

        if reduction_numel == 1:
            # this reduction is actually a pointwise op
            if reduction_type in ("argmin", "argmax"):

                def fn(index):
                    return ops.constant(0, dst_dtype)

            else:

                def fn(index):
                    reduction_index = [sympy.Integer(0) for _ in reduction_ranges]
                    return inner_fn(index, reduction_index)

            return Pointwise.create(device, dst_dtype, fn, ranges)

        if (
            isinstance(reduction_numel, sympy.Integer)
            and V.graph.sizevars.size_hint(reduction_numel)
            < config.unroll_reductions_threshold
            and sympy_product(ranges) != 1
        ):
            return Pointwise.create(
                device,
                dst_dtype,
                cls._unroll_reduction_fn(
                    inner_fn, reduction_ranges, reduction_type, src_dtype
                ),
                ranges,
            )

        # triton doesn't support reduce to single element well, so break it up
        hint, split = cls.num_splits(
            device,
            dst_dtype,
            src_dtype,
            inner_fn,
            ranges,
            reduction_ranges,
            reduction_type,
            reduction_numel,
            input_node,
        )
        # intermediate reduction in split can contain complex indexing,
        # and num_splits will fail to correctly set the hint
        # reuse the passed hint if available
        if reduction_hint == ReductionHint.DEFAULT:
            reduction_hint = hint
        if split == -1:
            assert input_node is not None
            new_ranges, new_reduction_ranges = extract_input_node_reduction_ranges(
                input_node  # type: ignore[arg-type]
            )
            assert new_ranges is not None
            assert new_reduction_ranges is not None
            return cls.create_multilayer_existing_ranges(
                device,
                dst_dtype,
                src_dtype,
                inner_fn,
                ranges,
                reduction_ranges,
                new_ranges,
                new_reduction_ranges,
                reduction_type,
                reduction_hint,
            )
        elif split > 1:
            # triton doesn't support reduce to single element well, so break it up
            return cls.create_multilayer(
                device,
                dst_dtype,
                src_dtype,
                inner_fn,
                ranges,
                reduction_ranges,
                reduction_type,
                split,
                reduction_hint,
            )

        return TensorBox.create(
            Reduction(
                device,
                dst_dtype,
                inner_fn,
                ranges,
                reduction_ranges,
                reduction_type,
                src_dtype,
                reduction_hint,
            )
        )

    @staticmethod
    def default_accumulator(reduction_type, dtype):
        if reduction_type in ("max", "argmax"):
            if is_float_dtype(dtype):
                return float("-inf")
            elif is_boolean_dtype(dtype):
                return 0
            else:
                return torch.iinfo(dtype).min
        if reduction_type in ("min", "argmin"):
            if is_float_dtype(dtype):
                return float("inf")
            elif is_boolean_dtype(dtype):
                return 1
            else:
                return torch.iinfo(dtype).max

        return {
            "sum": 0,
            "prod": 1,
            "xor_sum": 0,
            "any": 0,
            "welford_reduce": (0, 0, 0),
            "welford_combine": (0, 0, 0),
        }[reduction_type]

    @staticmethod
    def default_value(reduction_type, dtype):
        if reduction_type == "welford_reduce":
            return 0
        return Reduction.default_accumulator(reduction_type, dtype)

    @staticmethod
    def _multilayer_second_step_hint(
        split: int, numel_hint: int, reduction_hint: ReductionHint
    ) -> ReductionHint:
        if split == -1:
            return reduction_hint
        if split <= 512 and numel_hint <= 512 and reduction_hint == ReductionHint.OUTER:
            return ReductionHint.OUTER_TINY
        if (
            split <= 1024
            and numel_hint <= 256
            and reduction_hint == ReductionHint.OUTER
        ):
            return ReductionHint.OUTER_TINY

        return reduction_hint

    @classmethod
    def _multilayer_wrap_loader(
        cls,
        loader,
        reduction_ranges,
        reduction_numel,
        split,
        block_size,
        default,
    ):
        reindex = View.dynamic_reshape_indexer(reduction_ranges, [reduction_numel])
        need_mask = not V.graph.sizevars.is_expr_static_and_true(
            sympy.Eq(reduction_numel % split, 0)  # type: ignore[arg-type]
        )

        def wrapper_fn(index, reduction_index):
            (reduction_index,) = reduction_index
            *new_index, reduction_block = index
            indices = block_size * reduction_block + reduction_index

            def body():
                return loader(new_index, reindex([indices]))

            if need_mask:
                mask = ops.lt(
                    ops.index_expr(indices, torch.int32),
                    ops.index_expr(reduction_numel, torch.int32),
                )
                return ops.masked(mask, body, default)
            else:
                return body()

        return wrapper_fn

    @classmethod
    def _multilayer_wrap_loader_existing_ranges(
        cls,
        loader,
        original_ranges,
        original_reduction_ranges,
        new_ranges,
        new_reduction_ranges,
        default,
    ):
        assert all(
            r == 1 for r in original_ranges
        ), f"Only enabled for numel_hint == 1, found {original_ranges=}"
        reindex = View.dynamic_reshape_indexer(
            original_reduction_ranges, tuple(new_ranges) + tuple(new_reduction_ranges)
        )

        def wrapper_fn(merged_index, new_reduction_index):
            original_idx = merged_index[: len(original_ranges)]
            new_index = merged_index[len(original_ranges) :]
            return loader(
                original_idx,
                reindex(tuple(new_index) + tuple(new_reduction_index)),
            )

        return wrapper_fn

    @classmethod
    def create_multilayer_helper(
        cls,
        device: torch.device,
        dst_dtype: torch.dtype,
        src_dtype: torch.dtype,
        wrapper_fn: Callable[..., Any],
        original_ranges: List[Expr],
        original_reduction_ranges: List[Expr],
        new_ranges: List[Expr],
        new_reduction_ranges: List[Expr],
        reduction_type: str,
        split: int,
        reduction_hint: ReductionHint,
    ):
        """
        Break a large reduction up into multiple smaller reductions
        recursively
        """
        # triton will automatically compute reductions in fp32 if reducing over fp16/bf16
        # within the kernel. keep the intermediate in fp32 so as to keep the whole reduction
        # in fp32 and not reduce precision by breaking up the kernel into multiple layers
        intermediate_dtype = (
            dst_dtype
            if dst_dtype not in (torch.float16, torch.bfloat16)
            else torch.float
        )
        intermediate = Reduction.create(
            device,
            intermediate_dtype,
            src_dtype,
            wrapper_fn,
            new_ranges,
            new_reduction_ranges,
            reduction_type,
            reduction_hint,
        )
        intermediate.realize()
        intermediate_loader = intermediate.make_loader()

        def intermediate_fn(index, reduction_index):
            return intermediate_loader([*index, *reduction_index])

        numel_hint = V.graph.sizevars.size_hint(sympy_product(original_ranges))
        reduction_hint = cls._multilayer_second_step_hint(
            split, numel_hint, reduction_hint
        )

        assert original_ranges == new_ranges[: len(original_ranges)]
        return TensorBox.create(
            Reduction(
                device,
                dst_dtype,
                intermediate_fn,
                original_ranges,
                new_ranges[len(original_ranges) :],
                reduction_type,
                src_dtype,
                reduction_hint,
            )
        )

    @classmethod
    def create_multilayer(
        cls,
        device: torch.device,
        dst_dtype: torch.dtype,
        src_dtype: torch.dtype,
        inner_fn: Callable[..., Any],
        ranges: List[Expr],
        reduction_ranges: List[Expr],
        reduction_type: str,
        split: int,
        reduction_hint: ReductionHint,
    ):
        """
        Break a large reduction up into multiple smaller reductions
        recursively
        """
        # TODO(jansel): realize the reduction so we can do dynamic indexing
        reduction_numel = sympy_product(reduction_ranges)
        block_size = FloorDiv(reduction_numel + (split - 1), split)
        default = cls.default_value(reduction_type, dst_dtype)
        wrapper_fn = cls._multilayer_wrap_loader(
            inner_fn, reduction_ranges, reduction_numel, split, block_size, default
        )

        return cls.create_multilayer_helper(
            device,
            dst_dtype,
            src_dtype,
            wrapper_fn,
            ranges,
            reduction_ranges,
            [*ranges, split],  # type: ignore[list-item]
            [block_size],
            reduction_type,
            split,
            reduction_hint,
        )

    @classmethod
    def create_multilayer_existing_ranges(
        cls,
        device: torch.device,
        dst_dtype: torch.dtype,
        src_dtype: torch.dtype,
        inner_fn: Callable[..., Any],
        original_ranges: List[Expr],
        original_reduction_ranges: List[Expr],
        new_ranges: List[Expr],
        new_reduction_ranges: List[Expr],
        reduction_type: str,
        reduction_hint: ReductionHint,
    ):
        """
        Break a large reduction up into multiple smaller reductions
        recursively
        """
        default = cls.default_value(reduction_type, dst_dtype)
        wrapper_fn = cls._multilayer_wrap_loader_existing_ranges(
            inner_fn,
            original_ranges,
            original_reduction_ranges,
            new_ranges,
            new_reduction_ranges,
            default,
        )
        return cls.create_multilayer_helper(
            device,
            dst_dtype,
            src_dtype,
            wrapper_fn,
            original_ranges,
            original_reduction_ranges,
            [*original_ranges, *new_ranges],
            new_reduction_ranges,
            reduction_type,
            -1,
            reduction_hint,
        )


def num_reduction_outputs(reduction_type):
    return 3 if "welford" in reduction_type else 1


class WelfordReduction(Reduction):
    output_index: int

    def __init__(
        self,
        device,
        dtype,
        inner_fns,
        ranges,
        reduction_ranges,
        reduction_type,
        reduction_hint,
        output_index,
    ):
        if len(inner_fns) == 1:
            loader = inner_fns[0]
        else:

            def loader(idx, reduction_idx):
                return tuple(fn(idx, reduction_idx) for fn in inner_fns)

        super().__init__(
            device,
            dtype,
            loader,
            ranges,
            reduction_ranges,
            reduction_type,
            dtype,
            reduction_hint,
        )
        self.output_index = output_index

    def store_reduction(self, output_name, indexer, vars, reduction_vars):
        values = ops.reduction(
            self.dtype,
            self.src_dtype,
            self.reduction_type,
            self.inner_fn(vars, reduction_vars),
        )
        value = values[self.output_index]
        return ops.store_reduction(output_name, indexer(vars), value)

    @classmethod
    def create(  # type: ignore[override]
        cls,
        device: torch.device,
        dtype: torch.dtype,
        inner_fns: Sequence[Callable[..., Any]],
        ranges: List[Expr],
        reduction_ranges: List[Expr],
        reduction_type: str,
        reduction_hint: ReductionHint = ReductionHint.DEFAULT,
    ):
        assert reduction_type in ("welford_reduce", "welford_combine")

        reduction_numel = V.graph.sizevars.simplify(sympy_product(reduction_ranges))

        def const(val):
            def inner_fn(idx):
                return ops.constant(
                    val,
                    dtype,
                )

            return Pointwise.create(
                device=device,
                dtype=dtype,
                inner_fn=inner_fn,
                ranges=list(ranges),
            )

        if reduction_numel == 0:
            mean = const(0)
            m2 = const(0)
            weight = const(0)
            return mean, m2, weight

        if reduction_numel == 1:

            def copy(loader):
                def inner_fn(idx):
                    reduction_index = [sympy.Integer(0) for _ in reduction_ranges]
                    return loader(idx, reduction_index)

                return Pointwise.create(
                    device=device,
                    dtype=dtype,
                    inner_fn=inner_fn,
                    ranges=list(ranges),
                )

            if reduction_type == "welford_reduce":
                return copy(inner_fns[0]), const(0), const(1)
            else:
                return tuple(copy(fn) for fn in inner_fns)

        # TODO: Unrolled reduction
        # if (
        #     isinstance(reduction_numel, sympy.Integer)
        #     and V.graph.sizevars.size_hint(reduction_numel)
        #     < config.unroll_reductions_threshold
        #     and sympy_product(ranges) != 1
        # ):
        #     return Pointwise.create(
        #         device,
        #         dst_dtype,
        #         cls._unroll_reduction_fn(
        #             inner_fn, reduction_ranges, reduction_type, src_dtype
        #         ),
        #         ranges,
        #     )

        # triton doesn't support reduce to single element well, so break it up
        hint, split = Reduction.num_splits(
            device,
            dtype,
            dtype,
            inner_fns[0],
            ranges,
            reduction_ranges,
            reduction_type=reduction_type,
            reduction_numel=reduction_numel,
        )
        # intermediate reduction in split can contain complex indexing,
        # and num_splits will fail to correctly set the hint
        # reuse the passed hint if available
        if reduction_hint == ReductionHint.DEFAULT:
            reduction_hint = hint
        if split > 1:
            # triton doesn't support reduce to single element well, so break it up
            return cls.create_multilayer(
                device,
                dtype,
                inner_fns,
                ranges,
                reduction_ranges,
                reduction_type,
                split,
                reduction_hint,
            )

        results = [
            TensorBox.create(
                WelfordReduction(
                    device,
                    dtype,
                    inner_fns,
                    ranges,
                    reduction_ranges,
                    reduction_type,
                    reduction_hint,
                    output_idx,
                )
            )
            for output_idx in range(3)
        ]
        for t in results:
            t.realize()
        return results

    @staticmethod
    def default_value(reduction_type, dtype):
        return (0, 0, 0)

    @classmethod
    def create_multilayer(  # type: ignore[override]
        cls,
        device: torch.device,
        dtype: torch.dtype,
        inner_fns: Sequence[Callable[..., Any]],
        ranges: List[Expr],
        reduction_ranges: List[Expr],
        reduction_type: str,
        split: int,
        reduction_hint: ReductionHint,
    ):
        """
        Break a large reduction up into multiple smaller reductions
        recursively
        """
        reduction_numel = sympy_product(reduction_ranges)
        need_mask = not V.graph.sizevars.is_expr_static_and_true(
            sympy.Eq(reduction_numel % split, 0)  # type: ignore[arg-type]
        )

        if need_mask and reduction_type != "welford_combine":
            # If we need mask, then "welford_reduce" doesn't work because
            # masked inputs shouldn't count towards the welford weight

            def constant(idx, reduction_idx, value):
                return ops.constant(value, dtype)

            return cls.create_multilayer(
                device=device,
                dtype=dtype,
                inner_fns=(
                    inner_fns[0],
                    partial(constant, value=0),
                    partial(constant, value=1),
                ),
                ranges=ranges,
                reduction_ranges=reduction_ranges,
                reduction_type="welford_combine",
                split=split,
                reduction_hint=reduction_hint,
            )

        block_size = FloorDiv(reduction_numel + (split - 1), split)
        intermediates = WelfordReduction.create(
            device,
            dtype,
            tuple(
                cls._multilayer_wrap_loader(
                    loader,
                    reduction_ranges,
                    reduction_numel,
                    split,
                    block_size,
                    default=0,
                )
                for loader in inner_fns
            ),
            [*ranges, split],  # type: ignore[list-item]
            [block_size],
            reduction_type,
            reduction_hint,
        )
        for i in intermediates:
            i.realize()

        i_loaders = [i.make_loader() for i in intermediates]

        def intermediate_loader_fn(index, reduction_index, loader):
            return loader([*index, *reduction_index])

        numel_hint = V.graph.sizevars.size_hint(sympy_product(ranges))
        reduction_hint = cls._multilayer_second_step_hint(
            split, numel_hint, reduction_hint
        )
        return WelfordReduction.create(
            device,
            dtype,
            tuple(
                partial(intermediate_loader_fn, loader=i.make_loader())
                for i in intermediates
            ),
            ranges,
            [split],  # type: ignore[list-item]
            # welford_reduce turns one input into three outputs, which are combined with welford_combine
            "welford_combine",
            reduction_hint,
        )


@dataclasses.dataclass
class Scan(Loops):
    scan_ranges: List[Expr]
    size: List[Expr]
    combine_fn: Callable[[Tuple[Any, ...], Tuple[Any, ...]], Tuple[Any, ...]]
    reindex: Callable[[List[Expr], List[Expr]], List[Expr]]
    reduction_hint: ReductionHint
    output_index: int
    # output_index indexes the following tuples
    dtypes: Tuple[torch.dtype, ...]
    inner_fns: Tuple[Callable[..., Any], ...]

    # HACK we mimick reduction

    def get_unbacked_symbol_uses(self) -> OrderedSet[sympy.Symbol]:
        # TODO: Can combine_fn/reindex close over unbacked symbols? If so, we
        # need to explicitly represent the closure so we can pull out unbacked
        # symbols here
        return (
            super().get_unbacked_symbol_uses()
            | OrderedSet().union(*(free_unbacked_symbols(e) for e in self.scan_ranges))
            | OrderedSet().union(*(free_unbacked_symbols(e) for e in self.size))
        )

    def __post_init__(self):
        assert len(self.ranges) + len(self.scan_ranges) == len(self.size)
        super().__post_init__()

    def store_reduction(self, output_name, indexer, vars, scan_vars):
        idx = self.reindex(vars, scan_vars)
        values = [inner_fn(idx) for inner_fn in self.inner_fns]
        result = ops.scan(self.dtypes, self.combine_fn, values)
        return ops.store(output_name, indexer(idx), result[self.output_index])

    def get_reduction_type(self):
        # return self.scan_op
        return "custom"

    def get_reduction_size(self):
        return self.scan_ranges

    def get_size(self):
        return self.size

    def get_pointwise_size(self):
        return self.ranges

    def index_length(self):
        return len(self.ranges) + len(self.scan_ranges)

    def inner_fn_args(self):
        index = self._index(self.ranges)
        rindex = self._index(self.scan_ranges, SymT.RINDEX)
        idx = self.reindex(index, rindex)
        return (idx,)

    def inner_fn_free_unbacked_symbols(self):
        index = self._index(self.ranges)
        rindex = self._index(self.scan_ranges, SymT.RINDEX)
        idx = self.reindex(index, rindex)
        return extract_free_unbacked_symbols(self.inner_fn, idx)

    @classmethod
    def create(
        cls,
        device: torch.device,
        dtypes: Tuple[torch.dtype, ...],
        inner_fns: Tuple[Callable[[List[Expr]], Any], ...],
        size: List[Expr],
        axis: int,
        combine_fn: Callable[[Tuple[Any, ...], Tuple[Any, ...]], Tuple[Any, ...]],
        reduction_hint: ReductionHint = ReductionHint.DEFAULT,
        **kwargs,
    ) -> List[Optional[TensorBox]]:
        pointwise_ranges = [*size[:axis], *size[axis + 1 :]]
        scan_ranges = [size[axis]]

        if not V.graph.has_feature(device, BackendFeature.SCAN):
            return [None] * len(dtypes)

        if len(dtypes) > 1 and not V.graph.has_feature(
            device, BackendFeature.TUPLE_REDUCTION
        ):
            return [None] * len(dtypes)

        sizevars = V.graph.sizevars
        scan_numel = sizevars.simplify(sympy_product(scan_ranges))

        assert len(dtypes) == len(inner_fns)

        # Scan with a single element is just a copy
        if sizevars.is_expr_static_and_true(sympy.Le(scan_numel, 1)):  # type: ignore[arg-type]
            return [
                Pointwise.create(
                    device=device,
                    dtype=dtypes[output_index],
                    inner_fn=inner_fns[output_index],
                    ranges=size,
                )
                for output_index in range(len(dtypes))
            ]

        reduction_hint, num_splits = cls.num_splits(
            device=device,
            dtype=dtypes[0],
            inner_fn=inner_fns[0],
            axis=axis,
            pointwise_ranges=pointwise_ranges,
            scan_ranges=scan_ranges,
            combine_fn=combine_fn,
            scan_numel=scan_numel,
        )
        scan_type = Scan if num_splits <= 1 else SplitScan

        if num_splits > 1 and torch.version.hip is not None:
            # Fallback for split-scan on ROCm
            return [None] * len(dtypes)

        if num_splits > 1 and len(dtypes) > 1:
            # Fallback for split-scans for multiple inputs
            return [None] * len(dtypes)

        def reindex(index, scan_index):
            assert len(scan_index) == len(scan_ranges)
            assert len(index) == len(pointwise_ranges)
            return [*index[:axis], *scan_index, *index[axis:]]

        results = [
            TensorBox.create(
                scan_type(
                    device=device,
                    dtype=dtypes[output_index],
                    dtypes=dtypes,
                    inner_fn=inner_fns[output_index],
                    inner_fns=inner_fns,
                    size=size,
                    ranges=pointwise_ranges,
                    scan_ranges=scan_ranges,
                    combine_fn=combine_fn,
                    reindex=reindex,
                    reduction_hint=reduction_hint,
                    output_index=output_index,
                    **kwargs,
                )
            )
            for output_index in range(len(dtypes))
        ]

        for result in results:
            result.realize()

        return results

    @classmethod
    def num_splits(
        cls,
        device: torch.device,
        dtype: torch.dtype,
        inner_fn: Callable[[List[Expr]], Any],
        axis: int,
        pointwise_ranges: List[Expr],
        scan_ranges: List[Expr],
        combine_fn: Callable[[Tuple[Any, ...], Tuple[Any, ...]], Tuple[Any, ...]],
        scan_numel: Expr,
    ):
        # TODO: custom splitting heuristic for scan
        def wrapper_fn(idx, reduction_idx):
            return inner_fn([*idx[:axis], *reduction_idx, *idx[axis:]])

        return Reduction.num_splits(
            device=device,
            dst_dtype=dtype,
            src_dtype=dtype,
            inner_fn=wrapper_fn,
            ranges=pointwise_ranges,
            reduction_ranges=scan_ranges,
            reduction_type="sum",
            reduction_numel=scan_numel,
        )


# This signifies a scan op that should go through TritonSplitScanKernel codegen on CUDA.
@dataclasses.dataclass
class SplitScan(Scan):
    pass


@dataclasses.dataclass
class Sort(Loops):
    # Sorts a tuple of key, value pairs
    sort_ranges: List[Expr]
    size: List[Expr]
    reindex: Callable[[List[Expr], List[Expr]], List[Expr]]
    reduction_hint: ReductionHint
    output_index: int
    # output_index indexes the following tuples
    dtypes: Tuple[torch.dtype, ...]
    inner_fns: Tuple[Callable[..., Any], ...]

    stable: bool
    descending: bool

    # HACK we mimick reduction

    def get_unbacked_symbol_uses(self) -> OrderedSet[sympy.Symbol]:
        return (
            super().get_unbacked_symbol_uses()
            | OrderedSet().union(*(free_unbacked_symbols(e) for e in self.sort_ranges))
            | OrderedSet().union(*(free_unbacked_symbols(e) for e in self.size))
        )

    def __post_init__(self):
        assert len(self.ranges) + len(self.sort_ranges) == len(self.size)
        super().__post_init__()

    def store_reduction(self, output_name, indexer, vars, sort_vars):
        idx = self.reindex(vars, sort_vars)
        values = [inner_fn(idx) for inner_fn in self.inner_fns]
        result = ops.sort(self.dtypes, values, self.stable, self.descending)
        return ops.store(output_name, indexer(idx), result[self.output_index])

    def get_reduction_type(self):
        return "sort"

    def get_reduction_size(self):
        return self.sort_ranges

    def get_size(self):
        return self.size

    def get_pointwise_size(self):
        return self.ranges

    def index_length(self):
        return len(self.ranges) + len(self.sort_ranges)

    def inner_fn_args(self):
        index = self._index(self.ranges)
        rindex = self._index(self.sort_ranges, SymT.RINDEX)
        idx = self.reindex(index, rindex)
        return (idx,)

    def inner_fn_free_unbacked_symbols(self):
        index = self._index(self.ranges)
        rindex = self._index(self.sort_ranges, SymT.RINDEX)
        idx = self.reindex(index, rindex)
        return extract_free_unbacked_symbols(self.inner_fn, idx)

    @classmethod
    def create(
        cls,
        device: torch.device,
        dtypes: Tuple[torch.dtype, ...],
        inner_fns: Tuple[Callable[[List[Expr]], Any], ...],
        size: List[Expr],
        axis: int,
        stable: bool,
        descending: bool,
        reduction_hint: ReductionHint = ReductionHint.DEFAULT,
        **kwargs,
    ) -> List[Optional[TensorBox]]:
        pointwise_ranges = [*size[:axis], *size[axis + 1 :]]
        sort_ranges = [size[axis]]

        if not V.graph.has_feature(device, BackendFeature.SORT):
            return [None] * len(dtypes)

        sizevars = V.graph.sizevars
        sort_numel = sizevars.simplify(sympy_product(sort_ranges))

        # Heuristic, smallest rblock where triton usually outperforms aten.sort
        # It also isn't bandwidth bound so fusion is unlikely to help.
        max_rblock = 256
        is_persistent_kernel = (
            config.triton.persistent_reductions
            and sizevars.is_expr_static_and_true(sympy.Le(sort_numel, max_rblock))
        )
        if not is_persistent_kernel:
            # We only support persistent triton kernels
            return [None] * len(dtypes)

        assert len(dtypes) == len(inner_fns)

        # Sort with a single element is just a copy
        if sizevars.is_expr_static_and_true(sympy.Le(sort_numel, 1)):  # type: ignore[arg-type]
            return [
                Pointwise.create(
                    device=device,
                    dtype=dtypes[output_index],
                    inner_fn=inner_fns[output_index],
                    ranges=size,
                )
                for output_index in range(len(dtypes))
            ]

        def reindex(index, sort_index):
            assert len(sort_index) == len(sort_ranges)
            assert len(index) == len(pointwise_ranges)
            return [*index[:axis], *sort_index, *index[axis:]]

        results = [
            TensorBox.create(
                Sort(
                    device=device,
                    dtype=dtypes[output_index],
                    dtypes=dtypes,
                    inner_fn=inner_fns[output_index],
                    inner_fns=inner_fns,
                    size=size,
                    ranges=pointwise_ranges,
                    sort_ranges=sort_ranges,
                    reindex=reindex,
                    reduction_hint=reduction_hint,
                    output_index=output_index,
                    stable=stable,
                    descending=descending,
                    **kwargs,
                )
            )
            for output_index in range(len(dtypes))
        ]

        for result in results:
            result.realize()

        return results


def is_storage_and_layout(x):
    try:
        as_storage_and_layout(x, freeze=False)
        return True
    except NotImplementedError:
        return False


def is_contiguous_storage_and_layout(x):
    try:
        buffer, layout = as_storage_and_layout(x, freeze=False)
        # pad the stride here so we will NOT claim an tensor as contiguous
        # if a padding is gonna happen.
        if layout.should_pad_strides():
            layout.pad_strides()
        return layout.is_contiguous()
    except NotImplementedError:
        return False


def as_storage_and_layout(
    x, freeze=True, want_contiguous=False, stride_order=None, allow_padding=False
):
    """
    Try to simplify x into a StorageBox and a Layout.

    allow_padding only affect how we apply stride_order. When allow_padding
    is True, we have the freedom to add padding when applying the stride_order.
    """
    if isinstance(x, TensorBox):
        return as_storage_and_layout(
            x.data,
            freeze=freeze,
            want_contiguous=want_contiguous,
            stride_order=stride_order,
            allow_padding=allow_padding,
        )
    if isinstance(x, StorageBox) and isinstance(x.data, Buffer):
        if freeze:
            if want_contiguous:
                x.data.freeze_layout()
                assert x.data.layout.is_contiguous()
            elif stride_order is not None:
                x.data.freeze_layout_with_stride_order(
                    stride_order, allow_padding=allow_padding
                )
            else:
                x.data.decide_layout()
        return x, x.data.layout
    if isinstance(x, ReinterpretView):
        # making the base of x contiguous or stride_ordered will not necessarily make
        # the ReinterpretView either, so don't pass along those arguments
        buffer, _ = as_storage_and_layout(
            x.data,
            freeze=freeze,
        )
        return buffer, x.layout
    raise NotImplementedError


as_contiguous_storage_and_layout = functools.partial(
    as_storage_and_layout, want_contiguous=True
)


def is_stride_order_storage_and_layout(x, stride_order):
    try:
        buffer, layout = as_storage_and_layout(x, freeze=False)
        return layout.is_stride_ordered(stride_order)
    except NotImplementedError:
        return False


@dataclasses.dataclass
class BaseView(IRNode):
    data: IRNode

    def get_unbacked_symbol_uses(self):
        return self.data.get_unbacked_symbol_uses()

    def make_reindexer(self):
        raise NotImplementedError(f"make_reindexer NYI on {self}")

    def make_indexer(self):
        inner = self.data.make_indexer()
        reindex = self.make_reindexer()

        def indexer(idx):
            return inner(reindex(idx))

        return indexer

    def make_loader(self):
        inner = self.data.make_loader()
        reindex = self.make_reindexer()

        def loader(idx):
            return inner(reindex(idx))

        return loader

    @property
    def dtype(self):
        return self.data.dtype

    def get_layout(self):
        return self.data.get_layout()

    def get_device(self):
        return self.data.get_device()

    def get_origin_node(self):
        return None

    def get_name(self):
        return self.data.get_name()

    def get_pointwise_size(self):
        return self.get_size()

    def mark_reuse(self, users):
        return self.data.mark_reuse(users)

    def has_exceeded_max_reads(self):
        return self.data.has_exceeded_max_reads()

    def realize(self):
        return self.data.realize()

    def realize_hint(self):
        return self.data.realize_hint()

    def get_storage_numel(self):
        return self.data.get_storage_numel()

    def is_extern(self):
        return self.data.is_extern()  # type: ignore[attr-defined]

    def is_module_buffer(self):
        return self.data.is_module_buffer()  # type: ignore[attr-defined]

    def get_read_names(self) -> Set[str]:
        return self.data.get_read_names()

    def get_reads(self):
        with patch.object(FlexibleLayout, "allow_indexing", True):
            return extract_read_writes(
                self.make_loader(),
                self.get_size(),
            ).reads

    def unwrap_view(self):
        x: IRNode = self
        while isinstance(x, BaseView):
            x = x.data
        return x

    def constant_to_device(self, device):
        """Move this to a given device. Requires that all reads are to constants."""
        loader = self.make_loader()
        loader = patch.object(ConstantBuffer, "override_device", device)(loader)
        return Pointwise(device, self.get_dtype(), loader, self.get_size())


@dataclasses.dataclass
class ExpandView(BaseView):
    size: List[Expr]

    @staticmethod
    def _normalize_size(x, new_size):
        """Replace `-1` with correct sizes"""
        sizevars = V.graph.sizevars
        new_size = list(map(sympy.expand, new_size))
        old_size = x.get_size()
        old_size = [None] * (len(new_size) - len(old_size)) + list(old_size)
        assert len(new_size) == len(old_size)
        for i in range(len(new_size)):
            if new_size[i] == -1:
                assert old_size[i] is not None
                new_size[i] = old_size[i]
            elif old_size[i] is None or old_size[i] == 1:
                pass
            else:
                # Sanity check: Expect broadcast compatibility
                #
                # NB: new_size[i] == old_size[i] is expected to already be
                # guarded because the meta formula was expected to have taught
                # us this equality.
                assert (
                    sizevars.size_hint(new_size[i] - old_size[i], fallback=0) == 0
                ), "Broadcast failed in ExpandView({x.get_size()}, {new_size}) on dimension {i}"
        return new_size

    @classmethod
    def create(cls, x, new_size):
        new_size = cls._normalize_size(x, new_size)

        if is_storage_and_layout(x):
            storage, old_layout = as_storage_and_layout(x)
            skip = len(new_size) - len(old_layout.size)
            assert skip >= 0
            new_stride = [sympy.Integer(0)] * skip
            for stride, size in zip(old_layout.stride, old_layout.size):
                new_stride.append(stride if size != 1 else sympy.Integer(0))
            new_layout = FixedLayout(
                old_layout.device,
                old_layout.dtype,
                list(new_size),
                new_stride,
                old_layout.offset,
            )
            return ReinterpretView(storage, new_layout)

        return ExpandView(x, new_size)

    def get_size(self):
        return self.size

    def make_reindexer(self):
        target = self.get_size()
        actual = self.data.get_size()
        skip = len(target) - len(actual)

        def reindex(index):
            index = list(index[skip:])
            assert len(index) == len(actual)
            for i in range(len(actual)):
                if actual[i] == 1:
                    # zero out broadcast dimension
                    index[i] = sympy.Integer(0)
            return index

        return reindex


@dataclasses.dataclass
class PermuteView(BaseView):
    dims: List[Expr]

    @classmethod
    def create(cls, x, dims):
        dims = cls._map_neg_dims(dims)
        assert OrderedSet(dims) == OrderedSet(range(len(dims)))

        if is_storage_and_layout(x):
            storage, old_layout = as_storage_and_layout(x)
            new_layout = FixedLayout(
                old_layout.device,
                old_layout.dtype,
                [old_layout.size[i] for i in dims],
                [old_layout.stride[i] for i in dims],
                old_layout.offset,
            )
            return ReinterpretView(storage, new_layout)

        return PermuteView(x, dims)

    @classmethod
    def _map_neg_dims(cls, dims):
        return [dim if dim >= 0 else len(dims) + dim for dim in dims]

    def get_size(self):
        assert OrderedSet(self._map_neg_dims(self.dims)) == OrderedSet(
            range(len(self.dims))
        )
        size = self.data.get_size()
        return [size[i] for i in self.dims]

    def make_reindexer(self):
        inv = {j: i for i, j in enumerate(self.dims)}
        inv = [inv[i] for i in range(len(self.dims))]  # type: ignore[index]
        assert OrderedSet(inv) == OrderedSet(range(len(self.dims)))

        def reindex(index):
            return [index[i] for i in inv]

        return reindex


class SqueezeView(BaseView):
    @classmethod
    def create(cls, x, *, dim=None):
        if is_storage_and_layout(x):
            storage, old_layout = as_storage_and_layout(x)
            new_size = []
            new_stride = []
            if dim is not None:
                assert isinstance(dim, int), "expected integer dim argument"
                assert 0 <= dim and dim < len(old_layout.size)

            for i, (size, stride) in enumerate(zip(old_layout.size, old_layout.stride)):
                if dim is None:
                    if size != 1:
                        new_size.append(size)
                        new_stride.append(stride)
                else:
                    if i != dim:
                        new_size.append(size)
                        new_stride.append(stride)
                    else:
                        assert size == 1, "expected squeezed size to be 1"

            new_layout = FixedLayout(
                old_layout.device,
                old_layout.dtype,
                new_size,
                new_stride,
                old_layout.offset,
            )
            return ReinterpretView(storage, new_layout)

        if dim is None:
            # redirect to a generic view
            return View.create(x, [s for s in x.get_size() if s != 1])
        else:
            assert x.get_size()[dim] == 1
            return View.create(x, [s for i, s in enumerate(x.get_size()) if i != dim])

    @staticmethod
    def squeezer(size: Tuple[sympy.Expr, ...]):
        new_size = [s for s in size if s != 1]
        not_one = [i for i, s in enumerate(size) if s != 1]
        length = len(size)

        def reindex(index: List[sympy.Expr]) -> Tuple[sympy.Expr, ...]:
            assert len(index) == len(not_one), f"{index} {not_one}"
            new_index = [sympy.Integer(0)] * length
            for idx, s in zip(not_one, index):
                new_index[idx] = s
            return tuple(new_index)

        return new_size, reindex

    def __init__(self, data):
        raise AssertionError("use SqueezeView.create()")


@dataclasses.dataclass
class GenericView(BaseView):
    size: List[Expr]
    reindex: Callable[..., Any]

    def make_reindexer(self):
        return self.reindex

    def reindex_str(self):
        index_old = [
            sympy_index_symbol_with_prefix(SymT.INDEX, n) for n in range(len(self.size))
        ]
        index_new = list(self.reindex(index_old))
        return f"lambda {', '.join(map(str, index_old))}: {index_new}"

    def __str__(self):
        return self.str_helper(
            [self.data, f"size={self.size}", f"reindex={self.reindex_str()}"]
        )

    __repr__ = __str__

    @classmethod
    def create(cls, x, new_size, reindex):
        return cls(x, list(new_size), reindex)

    def get_size(self):
        return self.size


@dataclasses.dataclass
class View(GenericView):
    @staticmethod
    def handle_negative_index(idx, size):
        idx = sympy.expand(idx)
        size = sympy.expand(size)
        evaluate_expr = V.graph.sizevars.shape_env.evaluate_expr
        if evaluate_expr(sympy.Lt(idx, 0)):
            idx = idx + size
        return idx

    @classmethod
    def create(cls, x, new_size):
        assert isinstance(new_size, (tuple, list))
        old_size, new_size = cls.resolve_negative_size(x.get_size(), new_size)

        # Skip pointless views
        if V.graph.sizevars.statically_known_list_equals(old_size, new_size):
            return x

        unbacked_symbols_in_sizes = False
        if (
            len(free_unbacked_symbols(old_size)) > 0
            or len(free_unbacked_symbols(new_size)) > 0
        ):
            unbacked_symbols_in_sizes = True

        if 0 in new_size:

            def fake_reindex(index):
                return tuple([0] * len(old_size))

            return cls(x, list(new_size), fake_reindex)
        # TODO: a new class for FixedTransferLayout that output layout is constrained by input layout
        elif is_contiguous_storage_and_layout(x) or unbacked_symbols_in_sizes:
            if unbacked_symbols_in_sizes and (not is_contiguous_storage_and_layout(x)):
                # realize x; otherwise, the dynamic_reshape_indexer below will fail
                # due to the size_hint's inability to process unbacked SymInts
                x = ExternKernel.realize_input(x)

            storage, old_layout = as_contiguous_storage_and_layout(x)
            new_layout = FixedLayout(
                old_layout.device,
                old_layout.dtype,
                new_size,
                FlexibleLayout.contiguous_strides(new_size),
                old_layout.offset,
            )
            return ReinterpretView(storage, new_layout)

        reindex = cls.dynamic_reshape_indexer(old_size, new_size)
        return cls(x, list(new_size), reindex)

    @staticmethod
    def resolve_negative_size(old_size, new_size):
        new_size = [V.graph.sizevars.simplify(x) for x in new_size]
        old_size = [V.graph.sizevars.simplify(x) for x in old_size]

        new_size = list(new_size)
        for i in range(len(new_size)):
            if new_size[i] == -1:
                new_size[i] = sympy.Integer(1)
                new_size[i] = CleanDiv(sympy_product(old_size), sympy_product(new_size))
                break

        V.graph.sizevars.guard_equals(sympy_product(old_size), sympy_product(new_size))
        return old_size, new_size

    @classmethod
    def dynamic_reshape_indexer(cls, old_size, new_size):
        try:
            reindex = cls._dynamic_reshape_indexer(old_size, new_size)
        except (AssertionError, IndexError):
            # optimistic algorithm failed, lets do a fallback
            flat = [sympy_product(old_size)]
            reindex1 = cls._dynamic_reshape_indexer(old_size, flat)
            reindex2 = cls._dynamic_reshape_indexer(flat, new_size)
            reindex = fuse_reindexing(reindex1, reindex2)
        return reindex

    @staticmethod
    def _dynamic_reshape_indexer(old_size, new_size):
        """
        Perform a reshape entirely by modifying indexing math
        """
        size_hint = V.graph.sizevars.size_hint
        # TODO: These symbols may not escape, if they don't assert so and
        # treat them as temporary
        vars = [
            sympy_index_symbol_with_prefix(SymT.VIEW, i) for i in range(len(new_size))
        ]

        stack_new = list(zip(vars, new_size))
        stack_old = list(old_size)

        view_expr = []
        while stack_new and stack_old:
            size_old = stack_old.pop()
            var, size_new = stack_new.pop()
            if size_old == 1:
                view_expr.append(sympy.Integer(0))
                stack_new.append((var, size_new))  # re-add
            elif size_new == 1:
                stack_old.append(size_old)  # re-add
            elif size_hint(size_new) == size_hint(size_old):
                view_expr.append(var)
                V.graph.sizevars.guard_equals(size_new, size_old)
            elif size_hint(size_new) < size_hint(size_old):
                while size_hint(size_new) < size_hint(size_old):
                    var2, size_new2 = stack_new.pop()
                    var = var2 * size_new + var
                    size_new = size_new * size_new2
                view_expr.append(var)
                V.graph.sizevars.guard_equals(size_new, size_old)
            elif size_hint(size_new) > size_hint(size_old):
                divisor = sympy.Integer(1)
                modulus = size_old
                view_expr.append(ModularIndexing(var, divisor, modulus))
                divisor = divisor * modulus
                while size_hint(size_new) > size_hint(size_old):
                    modulus = stack_old.pop()
                    view_expr.append(ModularIndexing(var, divisor, modulus))
                    divisor = divisor * modulus
                    size_old = size_old * modulus
                V.graph.sizevars.guard_equals(size_new, size_old)
            else:
                raise AssertionError

        while stack_old:
            size_old = stack_old.pop()
            V.graph.sizevars.guard_equals(size_old, 1)  # type: ignore[arg-type]
            view_expr.append(sympy.Integer(0))

        while stack_new:
            var, size_new = stack_new.pop()
            V.graph.sizevars.guard_equals(size_new, 1)  # type: ignore[arg-type]

        view_expr.reverse()
        assert len(view_expr) == len(old_size)

        def reindex(index):
            assert len(index) == len(vars), (len(index), len(vars))
            replacements = dict(zip(vars, index))
            return tuple(sympy_subs(x, replacements) for x in view_expr)  # type: ignore[arg-type]

        return reindex


@dataclasses.dataclass
class ReinterpretView(BaseView):
    """Pretend our storage has a different layout"""

    layout: Layout

    def __post_init__(self):
        super().__post_init__()
        if isinstance(self.data, BaseView):
            self.data = self.data.unwrap_view()

    def __str__(self):
        return self.str_helper(
            [
                self.data,
                self.layout,
            ]
        )

    __repr__ = __str__

    def get_name(self):
        return self.data.get_name()

    def get_device(self):
        return self.layout.device

    def get_origin_node(self):
        return None

    @property
    def dtype(self):
        return self.layout.dtype

    def get_size(self):
        return list(self.layout.size)

    def get_stride(self):
        return list(self.layout.stride)

    def make_loader(self):
        def loader(index):
            indexer = self.layout.make_indexer()
            return ops.load(self.get_name(), indexer(index))

        return loader

    def make_indexer(self):
        return self.layout.make_indexer()

    def get_layout(self):
        return self.layout

    def freeze_layout(self):
        pass

    def get_unbacked_symbol_uses(self) -> OrderedSet[sympy.Symbol]:
        return (
            free_unbacked_symbols(self.layout.size)
            | free_unbacked_symbols(self.layout.stride)
            | free_unbacked_symbols(self.layout.offset)
        )

    def codegen_reference(self, writer=None):
        # reinterpret_tensor is similar to as_strided except:
        # - offset is added to the existing offset (rather than replacing it)
        # - view tracking is disabled similar to unsafe_view
        return V.graph.wrapper_code.codegen_reinterpret_view(
            self.data,
            self.layout.size,
            self.layout.stride,
            self.layout.offset,
            writer,
        )


class SliceView(View):
    @classmethod
    def normalize_start_end(cls, x, dim, start, end):
        """
        Normalize start and end such that both are in the range
        [0, x.get_size()[dim]] and start <= end.
        """
        sizevars = V.graph.sizevars
        dim_size = x.get_size()[dim]

        if any(free_unbacked_symbols(x) for x in (start, end, dim_size)):

            def clamp(x, lower, upper):
                return sympy.Min(sympy.Max(x, lower), upper)

        else:

            def clamp(x, lower, upper):
                return sizevars.evaluate_min(sizevars.evaluate_max(x, lower), upper)

        def clamp_wrap(val, lower, upper, default):
            if val is None:
                return default
            val = cls.handle_negative_index(val, dim_size)
            return clamp(val, lower, upper)

        start = clamp_wrap(start, 0, dim_size, 0)
        end = clamp_wrap(end, start, dim_size, dim_size)
        return start, end

    @classmethod
    def create(cls, x, dim, start, end, step=1, clamp=True):
        step = sympy.expand(step)
        assert isinstance(step, sympy.Expr) or step > 0
        try:
            if start == 0 and end >= 2**63 - 1 and step == 1:
                return x
        except TypeError:
            pass

        sizevars = V.graph.sizevars
        new_size = list(x.get_size())

        # NB: Ordinarily we default to clamping.
        # We only don't clamp for split_with_sizes. For split_with_sizes, sizes should be already valid
        # failing in this situation is ok, since invalid sizes could trigger silent errors.
        if clamp:
            start, end = cls.normalize_start_end(x, dim, start, end)

        new_size[dim] = FloorDiv(end - start + (step - 1), step)

        if is_storage_and_layout(x):
            # Fast path
            storage, old_layout = as_storage_and_layout(x)
            new_stride = list(old_layout.stride)
            new_stride[dim] = new_stride[dim] * step
            new_layout = FixedLayout(
                old_layout.device,
                old_layout.dtype,
                new_size,
                new_stride,
                old_layout.offset + old_layout.stride[dim] * start,
            )
            return ReinterpretView(storage, new_layout)

        def reindex(index):
            assert len(index) == len(new_size), f"wrong ndim {index} {new_size}"
            index = list(index)
            index[dim] = index[dim] * step + start
            return index

        # redirect to a generic view
        return SliceView(x, size=new_size, reindex=reindex)


class BaseConstant(IRNode):
    dtype: torch.dtype
    device: torch.device

    def get_size(self):
        return ()

    def get_device(self):
        return self.device

    def get_origin_node(self):
        return None

    def mark_reuse(self, users):
        pass

    def has_exceeded_max_reads(self):
        return False

    def get_reads(self):
        return ()

    def is_extern(self):
        return False


@dataclasses.dataclass
class Constant(BaseConstant):
    value: Any
    dtype: torch.dtype
    device: torch.device

    def make_loader(self):
        def loader(index):
            return ops.constant(self.value, self.dtype)

        return loader

    def realize(self):
        pass

    def constant_to_device(self, device):
        return Constant(self.value, self.dtype, device)


@dataclasses.dataclass
class IndexingConstant(BaseConstant):
    index: Any
    dtype: torch.dtype
    device: torch.device

    def make_loader(self):
        def loader(index):
            return ops.index_expr(self.index, self.dtype)

        return loader

    def constant_to_device(self, device):
        return IndexingConstant(self.index, self.dtype, device)


def is_contiguous_strides_for_shape(stride, shape):
    return all(
        size == 1 or left == right
        for left, right, size in zip(
            stride, FlexibleLayout.contiguous_strides(shape), shape
        )
    )


def get_align_for_dtype(dtype):
    """
    CUDA max memory transaction size is 128 bytes for a warp.
    We pick `128 // dtype.itemsize` as alighment so GPU can do coalesced
    memory access.
    """
    return 128 // dtype.itemsize


@dataclasses.dataclass
class Layout(IRNode):
    def __init__(
        self,
        device: torch.device,
        dtype: torch.dtype,
        size: List[Expr],
        stride: Optional[Sequence[Union[Expr, int]]],
        offset: Expr = Integer(0),
    ):
        assert stride is None or len(size) == len(
            stride
        ), f"size={size}, stride={stride}"
        self.device = device
        self.dtype = dtype
        assert all(isinstance(s, (Expr, int)) for s in size)
        self.size = size
        self._stride = stride
        self.offset = offset

    @property
    def stride(self):
        return self._stride

    def __str__(self):
        offset = ""
        if self.offset != 0:
            offset = f", offset={self.offset}"
        return (
            f"{type(self).__name__}('{self.device.type}', {self.dtype}, "
            f"size={self.size}, stride={self.stride}{offset})"
        )

    __repr__ = __str__

    def is_contiguous(self):
        return is_contiguous_strides_for_shape(self.stride, self.size)

    @staticmethod
    def is_channels_last_contiguous(shape, strides):
        ndim = len(shape)
        if ndim not in [4, 5] or shape[1] == 1:
            return False
        for left, right, size in zip(
            strides, make_channels_last_strides_for(shape), shape  # type: ignore[arg-type]
        ):
            if size != 1 and left != right:
                return False
        return True

    def is_transposed(self):
        for left, right, size in zip(
            self.stride,
            reversed(FlexibleLayout.contiguous_strides(list(reversed(self.size)))),
            self.size,
        ):
            if size != 1 and left != right:
                return False
        return True

    def is_stride_ordered(self, order):
        assert len(self.stride) == len(order)

        # ignore dimensions of size 1, they dont affect layout
        non_1_indices = [
            i
            for i, dim in enumerate(self.size)
            if V.graph.sizevars.size_hint(dim, fallback=2) != 1
        ]

        stride = [self.stride[i] for i in non_1_indices]
        order = [order[i] for i in non_1_indices]

        def sorted_indices(arr):
            sorted_arr = sorted(arr)
            return [sorted_arr.index(element) for element in arr]

        # since we may have removed dimensions, need to re-sort & re-index order
        order = sorted_indices(order)

        # reorder the stride given order
        stride_ordered = [-1] * len(order)
        for i in range(len(order)):
            stride_ordered[order[i]] = V.graph.sizevars.size_hint(stride[i])
        # check if it is in ascending order
        for i in range(len(order) - 1):
            if stride_ordered[i] > stride_ordered[i + 1]:
                return False
        return True

    def is_channels_last_stride_ordered(self):
        # create channels_last order(NCHW, NCDHW, the C is the first order).
        order = [0] + list(reversed(range(1, len(self.stride) - 1)))
        order = [len(order)] + order
        return self.is_stride_ordered(order)

    @staticmethod
    def _pad_strides(in_strides, size, dtype):
        """
        The padding does not change stride order but makes sure all strides larger
        than the threshold are multiple of align.
        """
        align = get_align_for_dtype(dtype)
        if len(in_strides) == 0:
            return in_strides

        if not config.pad_channels_last and Layout.is_channels_last_contiguous(
            size, in_strides
        ):
            return in_strides

        current_fx_node = V.get_current_node()
        if hasattr(current_fx_node, "meta") and current_fx_node.meta.get(
            "dislike_padding", False
        ):
            return in_strides

        # get_stride_order does not work with dynamic shape. Also we can not
        # statically decide if a padding is needed or how much padding we should
        # do for dynamic shape.
        #
        # Skip padding the strides for dynamic shape for now.
        if not all(
            isinstance(s, (int, sympy.Integer))
            for s in itertools.chain(in_strides, size)
        ):
            return in_strides

        stride_order = get_stride_order(in_strides)
        fill_order = stride_order2fill_order(stride_order)

        new_strides = [0 for _ in range(len(in_strides))]
        # since we pad when the layout is flexible, we can decide the
        # smallest stride to be 1.
        new_strides[fill_order[0]] = 1

        # Don't align a too small stride since that causes too much memory increase.
        # Pad too small stride may also cause perf loss. We may result in many tiny data blocks
        # with gaps in between. That causes less coalesced GPU memory access!
        #
        # Initially we pick 320 as the threshold since for alignement=16,
        # that results in at most 5% memory cost.
        #
        # But later on we raise the threshold to 1024 to avoid interfere with persistent reduction.
        # Let's say an inner reduction has a row size 513. Inductor will generate
        # persistent reduction code.
        # If we do padding, the strides are not contiguous any more. Inductor
        # uses a much smaller threshold for persistent reduction in this case and
        # generates potentially worse non-persistent reduction code.
        #
        # This change turns HF AllenaiLongformerBase amp training from a loss of 1.09x to a win of 1.05x.
        # (baseline: 71.09ms, padding w/o this change: 77.38ms, padding with this change: 67.77ms)
        align_stride_threshold = 1024
        padded = False
        for rank, idx in enumerate(fill_order[1:], start=1):
            prev_idx = fill_order[rank - 1]
            stride = new_strides[prev_idx] * size[prev_idx]

            if stride > align_stride_threshold and stride % align != 0:
                stride = ceildiv(stride, align) * align
                padded = True
            new_strides[idx] = stride

        if not padded:
            # Consider a tensor with shape [256, 1, 5, 5]
            # Avoid strides like [25, 5, 5, 1] being padded to equivalent strides
            # [25, 25, 5, 1].
            return in_strides

        metrics.num_comprehensive_padding += 1
        return new_strides

    def pad_strides(self):
        assert isinstance(self, FlexibleLayout)
        assert self._stride is not None
        self._stride = self._pad_strides(self._stride, self.size, self.dtype)

    def should_pad_strides(self):
        return config.comprehensive_padding and isinstance(self, FlexibleLayout)

    def as_fixed(self):
        if isinstance(self, FixedLayout):
            return self

        if self.should_pad_strides():
            self.pad_strides()
        return FixedLayout(
            self.device,
            self.dtype,
            self.size,
            self.stride,
            self.offset,
        )

    def make_indexer(self):
        assert (
            FlexibleLayout.allow_indexing
        ), f"convert {type(self).__name__} to FixedLayout first"
        return self.as_fixed().make_indexer()

    def __eq__(self, other) -> bool:
        return (
            self.device == other.device
            and self.dtype == other.dtype
            and self.size == other.size
            and self.stride == other.stride
            and self.offset == other.offset
        )

    def storage_size(self) -> sympy.Expr:
        return compute_required_storage_length(self.size, self.stride, self.offset)  # type: ignore[arg-type, return-value]


class FixedLayout(Layout):
    """A Tensor layout we cannot change"""

    def __init__(
        self,
        device: torch.device,
        dtype: torch.dtype,
        size: Union[List[Expr], List[int]],
        stride: Optional[Sequence[Union[Expr, int]]] = None,
        offset: Union[Expr, int] = Integer(0),
    ):
        if stride is None:
            stride = FlexibleLayout.contiguous_strides(size)
        super().__init__(
            device,
            dtype,
            size,  # type: ignore[arg-type]
            stride,
            offset,  # type: ignore[arg-type]
        )

    def make_indexer(self):
        """A closure containing math to read a given element"""

        def indexer(index):
            assert len(index) == len(self.stride)
            assert len(index) == len(self.size)
            result = self.offset
            for idx, stride, sz in zip(index, self.stride, self.size):
                if sz != 1:
                    result = result + idx * stride
            return result

        return indexer


class FlexibleLayout(Layout):
    """A Tensor layout we are allowed to change"""

    allow_indexing = False

    # WARNING!  This doesn't handle zero size tensors correctly
    @staticmethod
    def contiguous_strides(sizes):
        if len(sizes) == 0:
            return []
        reversed_strides = [sympy.Integer(1)]
        for size in reversed(sizes[1:]):
            reversed_strides.append(size * reversed_strides[-1])
        return list(reversed(reversed_strides))

    @staticmethod
    def fill_ordered(sizes, order):
        """
        Create a stride based on the order the dimensions should be filled in.

        In this format, channels last would be:
            [1, 3, 2, 0]
        """
        assert OrderedSet(range(len(sizes))) == OrderedSet(order), (sizes, order)
        next_stride = sympy.Integer(1)
        strides = [None] * len(order)

        for i in order:
            strides[i] = next_stride
            next_stride = next_stride * sizes[i]
        return strides

    @staticmethod
    def stride_ordered(sizes, order):
        """
        Create a stride based on the sorted order of a permuted range.

        In this format, channels last would be:
            [3, 0, 2, 1]
        """
        assert OrderedSet(range(len(sizes))) == OrderedSet(order)
        fill_order = stride_order2fill_order(order)
        return FlexibleLayout.fill_ordered(sizes, fill_order)

    @staticmethod
    def stride_ordered_for_memory_format(sizes, memory_format):
        """
        Create a stride based on a memory format.

        Memory format is translasted into a stride order,
        so channels_last is the same as:
            FlexibleLayout.stride_ordered(sizes, [3, 0, 2, 1])

        This interface does not support memory_format `torch.preserve_format`
        which should be used to deduce a format from another source
        """
        if memory_format == torch.channels_last:
            return FlexibleLayout.stride_ordered(sizes, NHWC_STRIDE_ORDER)
        elif memory_format == torch.channels_last_3d:
            return FlexibleLayout.stride_ordered(sizes, NHWDC_STRIDE_ORDER)
        elif memory_format == torch.contiguous_format:
            return FlexibleLayout.contiguous_strides(sizes)
        else:
            log.debug(
                "stride_ordered_for_memory_format, unsuppored memory_format: %s",
                memory_format,
            )
            raise NotImplementedError

    @staticmethod
    def same_ordered(sizes, stride):
        """
        Create a stride that has the same stride order as given stride

        For example, if given stride is [1000, 1, 100, 10],
        the fill order should be [1, 3, 2, 0]
        """
        assert len(sizes) == len(stride)
        stride = [V.graph.sizevars.size_hint(x) for x in stride]
        fill_order = sorted(range(len(stride)), key=stride.__getitem__)
        return FlexibleLayout.fill_ordered(sizes, fill_order)

    def as_stride_order(self, order, allow_padding=False):
        new_stride = self.stride_ordered(self.size, order)
        if self.should_pad_strides() and allow_padding:
            new_stride = self._pad_strides(new_stride, self.size, self.dtype)

        return FixedLayout(
            self.device,
            self.dtype,
            self.size,
            new_stride,
            self.offset,
        )

    def as_fill_order(self, order):
        new_stride = self.fill_ordered(self.size, order)
        if self.should_pad_strides():
            new_stride = self._pad_strides(new_stride, self.size, self.dtype)
        return FixedLayout(
            self.device,
            self.dtype,
            self.size,
            new_stride,
            self.offset,
        )

    def as_same_order(self, stride):
        new_stride = self.same_ordered(self.size, stride)
        if self.should_pad_strides():
            new_stride = self._pad_strides(new_stride, self.size, self.dtype)
        return FixedLayout(
            self.device,
            self.dtype,
            self.size,
            new_stride,
            self.offset,
        )

    def __init__(self, device, dtype, size, stride_order=None):
        if stride_order:
            strides = FlexibleLayout.fill_ordered(size, stride_order)
        else:
            strides = FlexibleLayout.contiguous_strides(size)
        super().__init__(device, dtype, size, strides)


class NonOwningLayout(Layout):
    """Is a view into the storage of another tensor"""

    def __init__(self, view: Union[BaseView, TensorBox]):
        layout = view.get_layout()
        super().__init__(
            layout.device,
            layout.dtype,
            layout.size,
            layout.stride,
        )
        self.view = view

    def make_indexer(self):
        return self.as_fixed().make_indexer()

    def maybe_guard_aligned(self):
        offset = self.view.get_layout().offset
        if offset == 0:
            return True
        from .compile_fx import ALIGNMENT

        return V.graph.sizevars.statically_known_multiple_of(offset, ALIGNMENT)  # type: ignore[arg-type]


class NoneLayout(IRNode):
    # This is janky, I figured out what fields to populate by just running
    # the model I was interested in and adding properties/methods as needed.
    # This doesn't inherit from Layout because Layout assumes you have stuff
    # like sizes, but I don't really have anything here.
    #
    # If you have an ir.Node with NoneLayout, you probably need to setup
    # dependencies manually in scheduler

    def __init__(self, device):
        self.device = device
        self.size = [0]
        self.stride = [0]

    def storage_size(self):
        return 0

    def as_fixed(self):
        return self


class MutationLayoutSHOULDREMOVE(Layout):
    def __init__(self, target: IRNode):
        super().__init__(
            target.get_device(),
            target.get_dtype(),
            target.get_size(),
            None,
        )
        self.target = target
        name = self.get_buffer().get_name()
        V.graph.mark_buffer_mutated(name)

    @Layout.stride.getter  # type: ignore[attr-defined]
    def stride(self):
        return self.real_layout().stride

    def storage_size(self) -> sympy.Expr:
        return self.real_layout().storage_size()

    def get_buffer(self) -> Buffer:
        def unwrap_views(target):
            if isinstance(target, MutationLayoutSHOULDREMOVE):
                return unwrap_views(target.target)
            if isinstance(target, BaseView):
                return unwrap_views(target.unwrap_view())
            if isinstance(target, MutableBox):
                return unwrap_views(target.data)
            return target

        result = unwrap_views(self.target)
        assert isinstance(
            result, Buffer
        ), "MutationLayoutSHOULDREMOVE must refer to a buffer"
        return result

    def real_layout(self):
        return self.get_buffer().layout

    @classmethod
    def realize_into(cls, src, dst, unsafe_alias=False):
        dst.realize()
        # NOTE: We must realize users of `dst` before we realize `src`, since
        # realization order determines scheduling order. Otherwise, src's
        # mutation would be scheduled before the existing users of dst!
        V.graph.mark_buffer_mutated(dst.get_name())

        if isinstance(src, TensorBox):
            src = src.data

        # We copy the contents of src into dst. In most cases this should
        # be fused into a single kernel by the scheduler.
        # NOTE: We cannot change src's layout to mutate dst directly as this
        # would alias src to dst, which is not correct as further mutations to
        # dst would effect users of src. However if there are no more users of
        # dst, we can alias src to dst.
        src.realize_hint()

        if not unsafe_alias:
            src = Pointwise.create(
                device=src.get_device(),
                dtype=src.get_dtype(),
                inner_fn=src.make_loader(),
                ranges=[
                    V.graph.sizevars.guard_equals(a, b)
                    for a, b in zip(src.get_size(), dst.get_size())
                ],
            ).data

        src.realize()
        assert isinstance(src.data.layout, FlexibleLayout)
        src.data.layout = MutationLayoutSHOULDREMOVE(dst)
        return src.data

    def as_fixed(self):
        return self

    def make_indexer(self):
        return self.target.make_indexer()


@dataclasses.dataclass
class Buffer(IRNode):
    # Name is sometimes None; e.g., ForceInPlace, where there isn't
    # a meaningful name
    name: Optional[str]
    layout: Layout

    # Multi-output buffers will define 'outputs: List[Buffer]'. Confusingly,
    # MultiOutput does NOT define this!

    def __post_init__(self):
        super().__post_init__()
        self.origin_node = None

    def make_indexer(self):
        return self.layout.make_indexer()

    def get_name(self) -> str:
        assert self.name, self
        return self.name

    def get_device(self):
        return self.layout.device

    def get_origin_node(self):
        return self.origin_node

    def get_defining_op(self) -> Optional[Operation]:
        return None

    @property
    def dtype(self):
        return getattr(self.layout, "dtype", None)

    def get_size(self):
        return list(self.layout.size)

    def get_stride(self):
        return list(self.layout.stride)

    def get_offset(self):
        return self.layout.offset

    def get_layout(self):
        return self.layout

    def get_storage_numel(self):
        return self.get_numel()

    def is_extern(self):
        return False

    def freeze_layout(self):
        if not isinstance(self.layout, (MultiOutputLayout, NonOwningLayout)):
            self.layout = self.layout.as_fixed()

    def freeze_layout_with_stride_order(self, order, allow_padding=False):
        assert isinstance(self.layout, FlexibleLayout)
        self.layout = self.layout.as_stride_order(order, allow_padding=allow_padding)

    def freeze_layout_with_fill_order(self, order):
        assert isinstance(self.layout, FlexibleLayout)
        self.layout = self.layout.as_fill_order(order)

    def freeze_layout_with_same_order(self, stride):
        assert isinstance(self.layout, FlexibleLayout)
        self.layout = self.layout.as_same_order(stride)

    def is_zero_elements(self):
        return V.graph.sizevars.is_expr_static_and_true(sympy.Eq(self.get_numel(), 0))  # type: ignore[arg-type]

    def make_loader(self):
        # Loading from a zero-element buffer is a no-op
        if self.is_zero_elements():
            return partial(nop_loader_fn, dtype=self.get_dtype())

        def loader(index):
            indexer = self.layout.make_indexer()
            return ops.load(self.name, indexer(index))

        return loader

    def codegen_reference(self, writer=None):
        return self.get_name()

    def decide_layout(self):
        pass

    def get_inputs_that_alias_output(self):
        if isinstance(self.layout, NonOwningLayout):
            return [self.layout.view.get_name()]
        return ()

    def get_mutation_names(self):
        if isinstance(self.layout, MutationLayoutSHOULDREMOVE):
            return [self.layout.target.get_name()]
        return ()

<<<<<<< HEAD
    def get_read_writes(self):
        with patch.object(FlexibleLayout, "allow_indexing", True):
            return extract_read_writes(
                self.make_loader(),
                self.get_size(),
            )

    def get_reads(self):
        return self.get_read_writes().reads

    def get_unbacked_symbol_defs(self) -> OrderedSet[sympy.Symbol]:
        return OrderedSet()

    def get_unbacked_symbol_uses(self) -> OrderedSet[sympy.Symbol]:
        """
        Returns the unbacked symbols which are required to be in scope in
        order to successfully perform codegen for this buffer.  For example,
        a buffer that corresponds to an extern kernel call that takes i0 as
        an argument would return {i0} here.  This is used to generate necessary
        dependencies that ensure we actually bind i0 in codegen before you
        try to use it.

        Note that this is NOT transitive; in particular, if this buffer takes
        in as input another buffer with dynamic shape (e.g., (i0,)), we will
        not report it here, because you will already have a dependency
        on that buffer, which will eventually have a dependency on i0 if
        necessary.
        """
        return OrderedSet()
=======
    def get_read_names(self) -> Set[str]:
        return {self.get_name()}

    def get_unbacked_symbol_uses(self) -> Set[sympy.Symbol]:
        return set()

    def get_unbacked_symbol_defs(self) -> Set[sympy.Symbol]:
        return set()
>>>>>>> 967152af

    def realize(self):
        pass

    def should_allocate(self):
        # Returns False by default.
        return False


@dataclasses.dataclass
class OperationBuffer(Buffer, Operation):
    # An operation that produces a single output buffer
    def get_outputs(self) -> List[Buffer]:
        return [self]

    def get_defining_op(self) -> Operation:
        return self

    def __post_init__(self):
        Buffer.__post_init__(self)
        Operation.__post_init__(self)


class InputBuffer(Buffer):
    pass


class ConstantBuffer(InputBuffer):
    override_device: Optional[torch.device] = None

    def make_loader(self):
        def loader(index):
            indexer = self.layout.make_indexer()
            return ops.load(
                V.graph.constant_name(self.get_name(), self.override_device),
                indexer(index),
            )

        return loader

    def constant_to_device(self, device):
        return ConstantBuffer(
            V.graph.constant_name(self.get_name(), device), self.layout
        )


class NoneAsConstantBuffer(IRNode):
    def get_unbacked_symbol_uses(self) -> OrderedSet[sympy.Symbol]:
        return OrderedSet()

    def codegen_reference(self, writer=None):
        return V.graph.wrapper_code.none_str


class ShapeAsConstantBuffer(IRNode):
    def __init__(self, shape):
        super().__init__()
        self._shape = shape

    @property
    def shape(self):
        return self._shape

    def get_unbacked_symbol_uses(self) -> OrderedSet[sympy.Symbol]:
        return free_unbacked_symbols(self.shape)

    def codegen_reference(self, writer=None):
        return V.graph.wrapper_code.expr_printer(V.graph.sizevars.simplify(self.shape))


@dataclasses.dataclass
class ComputedBuffer(OperationBuffer):
    data: Loops

    def get_computed_buffer_name(self):
        """
        Returns self.name if it exists, otherwise returns the name of the data node if that exists.
        If neither exist, returns None.
        """
        if self.name is not None:
            return self.name
        if hasattr(self.data, "name"):
            return self.data.name
        return None

    @cache_on_self
    def num_reads(self):
        return len(self.get_read_writes().reads)

    def get_read_writes(self):
        with patch.object(FlexibleLayout, "allow_indexing", True):
            if self.data.get_reduction_type():
                return extract_read_writes(
                    self.get_store_function(),
                    self.data.get_pointwise_size(),
                    self.data.get_reduction_size(),
                )
            else:
                return extract_read_writes(
                    self.get_store_function(),
                    self.data.get_size(),
                )

    def get_unbacked_symbol_uses(self) -> OrderedSet[sympy.Symbol]:
        # Ordinarily, we'd like to just peek at the arguments list,
        # but ComputedBuffers have no argument list.
        #
        # Morally, this logic needs to be synchronized with the
        # KernelArgs.size calls, which are responsible for making symbols make
        # there way as kernel arguments (and it is precisely passing in one of
        # those symbols that establishes a dependency).  However, we haven't
        # started codegen yet so we can't directly reuse that logic.
        #
        # For now, I'm just yoloing with the size of the buffer.  Not sure if
        # it is enough.
        #
        # One thing you might wonder is if this is enough for a ComputedBuffer
        # denoting a reduction over i0.  Empirically, it is enough, but for an
        # unusual reason: we only need accurate dependencies for item() call,
        # but it's impossible to end up with a reduction over i0 from an
        # item() call without a regular non-reduction buffer first.
        return (
            free_unbacked_symbols(self.get_size())
            | free_unbacked_symbols(self.get_stride())
            | free_unbacked_symbols(self.get_offset())
            | self.data.get_unbacked_symbol_uses()
        )

    def make_loader(self):
        # Inline constants and index_expressions
        if (
            hasattr(self.data, "make_loader")
            and self.name not in V.graph.mutated_buffers
            and self.num_reads() == 0
        ):
            # can be inlined
            return self.data.make_loader()
        return super().make_loader()

    def get_store_function(self):
        indexer = self.layout.as_fixed().make_indexer()
        if isinstance(self.data, (Reduction, Scan, Sort)):
            return partial(self.data.store_reduction, self.name, indexer)
        else:
            assert isinstance(self.data, Pointwise)
            return partial(self.data.store_output, self.name, indexer)

    def get_fill_order(self):
        """
        If our layout is still flexible, try to determine the stride order based on stride orders of reads.

        TODO(jansel): A better algorithm here would look at downstream consumers of this
                      value and try to do global graph-level layout optimization.
                      This is also something just begging to be autotuned.
        """
        if isinstance(self.layout, FlexibleLayout):
            (index_vars, reduction_vars), _ = dependencies.index_vars_squeeze(
                self.data.get_pointwise_size(), self.data.get_reduction_size()
            )
            reads = self.get_read_writes().reads
            reads_bufs = [
                V.graph.name_to_buffer[r.name]
                if r.name in V.graph.name_to_buffer.keys()
                else None
                for r in reads
            ]
            # only consider reads to buffer of same size
            # ignore StarDeps because they don't contribute stride information
            assert all(
                isinstance(r, (dependencies.StarDep, dependencies.MemoryDep))
                for r in reads
            )
            reads = [
                sympy_subs(
                    r.index, {v: sympy.Integer(0) for v in reduction_vars if v != 0}
                )
                for r in reads
                if isinstance(r, dependencies.MemoryDep)
            ]

            if reads:
                if isinstance(self.data, (Scan, Sort)):
                    indices = self.data.reindex(index_vars, reduction_vars)
                else:
                    indices = index_vars
                stride_lengths = [
                    V.graph.sizevars.stride_hints(expr, indices) for expr in reads  # type: ignore[arg-type]
                ]
                from .scheduler import pick_loop_order

                return pick_loop_order(stride_lengths, self.get_size())

        return None

    def decide_layout(self):
        if isinstance(self.layout, FlexibleLayout):
            order = self.get_fill_order()
            if order:
                self.freeze_layout_with_fill_order(order)
            else:
                self.freeze_layout()

    @cache_on_self
    def get_default_sizes_body(self):
        args, var_ranges = dependencies.index_vars_squeeze(
            self.data.get_pointwise_size(), self.data.get_reduction_size(), prefix="q"
        )
        with patch.object(ConstantBuffer, "override_device", self.get_device()):
            body = LoopBody(
                self.get_store_function(),
                (args if self.get_reduction_type() else args[:1]),
                var_ranges,
            )
        index_vars = []
        reduce_vars: List[Any] = []
        index_size = []
        reduce_size = []
        for v, s in var_ranges.items():
            if v in args[0]:
                assert not reduce_vars
                index_vars.append(v)
                index_size.append(s)
            else:
                assert v in args[1]
                reduce_vars.append(v)
                reduce_size.append(s)
        return (index_size, reduce_size), body, (index_vars, reduce_vars)

    def simplify_and_reorder(
        self,
        extra_indexing_constraints: Optional[Tuple[Dict[Any, Any], List[Any]]] = None,
    ):
        """
        This is a main place where we do loop transformations in a
        backend-agnostic way.

        Here we:
            1) Remove any 1 dimensions
            2) Fuse contiguous dimensions together
            3) Reorder dimensions based on stride orders

        Optional argument extra_indexing_constraints can be used to append additional
        indexing expressions to existing ones derived from buffer's body. This can be useful
        to fuse scheduler nodes with compatible ranges, e.g. (s0*s1*...,) and (s0, s1, s2, ...)
        on CPU by preventing indexing simplifications and obtaining index/reduce ranges for
        the scheduler node compatible with other nodes.
        """
        (
            (index_size, reduce_size),
            body,
            (index_vars, reduce_vars),
        ) = self.get_default_sizes_body()

        index_formulas = [*body.indexing_exprs.values()]
        if extra_indexing_constraints is not None:
            assert (
                isinstance(extra_indexing_constraints, tuple)
                and len(extra_indexing_constraints) == 2
            )
            extra_indexing_ranges, extra_indexing_expr = extra_indexing_constraints
            assert isinstance(extra_indexing_ranges, dict)
            assert isinstance(extra_indexing_expr, list)
            assert all(isinstance(f, Expr) for f in extra_indexing_expr)

            expected_var_ranges = body.var_ranges
            assert expected_var_ranges == extra_indexing_ranges, (
                expected_var_ranges,
                extra_indexing_ranges,
            )
            # remove already existing expressions
            extra_indexing_expr = [
                e for e in extra_indexing_expr if e not in index_formulas
            ]
            index_formulas += extra_indexing_expr

        memory_addrs = [*body.writes_name2expr.values()]
        if not V.graph.has_feature(self, BackendFeature.PREFER_STORE_LOOP_ORDER):
            memory_addrs.extend(body.reads_name2expr.values())

        def simplify_and_reorder(x_vars, support_vars, sizes):
            sizes, reindex0, reindex1 = self._apply_loop_reordering(
                x_vars, support_vars, sizes, memory_addrs
            )
            # for NHWC: reindex0([0,1,2,3]) = [0,2,3,1], reindex1([0,1,2,3]) = [0,3,2,1]
            x_vars = reindex0(x_vars)
            sizes, reindex2, prune = V.graph.sizevars._simplify_loops(
                x_vars,
                sizes,
                index_prevent_reordering(index_formulas, x_vars, sizes),
            )
            reindex = fuse_reindexing(reindex1, reindex2)
            return sizes, reindex, reindex1

        support_vars = index_vars + reduce_vars
        iter_ranges, iter_reindex, _ = simplify_and_reorder(
            index_vars,
            support_vars,
            index_size,
        )
        reduce_ranges, reduce_reindex, _ = simplify_and_reorder(
            reduce_vars, support_vars, reduce_size
        )

        # retrace the loop body with simplification and reordering applied
        (iter_vars, reduce_vars), var_ranges = dependencies.index_vars_no_squeeze(
            iter_ranges, reduce_ranges, prefix="z"
        )
        body = LoopBody(
            body, [iter_reindex(iter_vars), reduce_reindex(reduce_vars)], var_ranges
        )
        return (iter_ranges, reduce_ranges), body

    @staticmethod
    def _apply_loop_reordering(
        index_vars,
        support_vars,
        sizes,
        memory_addrs,
        priority_idx=None,
    ):
        """
        Shuffle the order of loops around to hopefully improve performance.
        """
        from .scheduler import pick_loop_order

        if priority_idx is None:
            priority_idx = []

        try:
            strides = [
                V.graph.sizevars.stride_hints(expr, index_vars, support_vars)
                for expr in memory_addrs
            ]
            assert len(strides) == len(memory_addrs) and len(strides[0]) == len(
                index_vars
            )
            order = list(reversed(pick_loop_order(strides, sizes, priority_idx)))
        except Exception:
            if config.debug:
                log.warning(
                    "Did not simplify complex index:\n%s\n%s",
                    dict(zip(index_vars, sizes)),
                    memory_addrs,
                )
            order = list(range(len(sizes)))
        sizes = [sizes[i] for i in order]
        return sizes, same_reorder(order), inverse_reorder(order)

    def get_reduction_size(self):
        return self.data.get_reduction_size()

    def get_reduction_type(self):
        return self.data.get_reduction_type()

    def is_no_op(self):
        return self.data.is_zero_elements()

    def should_allocate(self):
        return True

    def constant_to_device(self, device):
        """Move this to a given device. Requires that all reads are to constants."""
        return self.data.constant_to_device(device)


class TemplateBuffer(OperationBuffer):
    """
    Represents a Triton (in the future other type) of template operator
    that we can fuse an epilogue onto.
    """

    def __init__(self, layout, inputs, make_kernel_render):
        super().__init__(name=None, layout=layout)
        self.inputs = InputsKernel.unwrap_storage(inputs)
        self.make_kernel_render = make_kernel_render
        self.name = V.graph.register_buffer(self)
        V.graph.register_operation(self)

    def get_read_writes(self):
        return self.normalized_read_writes()

    def normalized_read_writes(self):
        name = self.get_name()
        indexer = self.layout.make_indexer()

        def dummy(index, rindex):
            assert len(rindex) == 0
            return ops.store(name, indexer(index), "fake")

        deps = dependencies.extract_read_writes(
            dummy, self.get_size(), (), normalize=True
        )
        deps.reads = {dependencies.StarDep(x.get_name()) for x in self.inputs}
        return deps

    def get_reduction_size(self):
        return 1

    def get_reduction_type(self):
        return None

    def is_no_op(self):
        return False

    def should_allocate(self):
        return True

    def simplify_and_reorder(
        self,
        extra_indexing_constraints: Optional[Tuple[Dict[Any, Any], List[Any]]] = None,
    ):
        return (
            (
                self.get_size(),
                (),
            ),
            None,
        )


class TritonTemplateBuffer(TemplateBuffer):
    def __init__(
        self,
        layout,
        inputs,
        make_kernel_render,
        debug_extra=None,
        mutated_inputs: Optional[Iterable[IRNode]] = None,
    ):
        """
        NOTE:[TritonTemplates with multiple outputs]
        We want the ability for TritonTemplates to output multiple tensors. Triton
        kernels have no notion of outputs and this is done by creating tensors that
        are then mutated by the kernel. Currenlty our STORE_OUTPUT codegen doesn't
        support creating multinode outputs for triton templates.
        We work around this by creating an extra input buffer during the lowering
        and we mark them as mutated inputs.
        """
        super().__init__(layout, inputs, make_kernel_render)
        self.debug_extra = debug_extra
        self.mutated_inputs = mutated_inputs
        self.outputs: List[Buffer] = [self]
        if mutated_inputs is not None:
            # Ensure that the mutated inputs are only allowed for certain nodes
            allowed_set = (
                torch.ops.higher_order.flex_attention,
                torch.ops.higher_order.flex_attention_backward,
            )
            current_node = V.graph.current_node.target
            assert (
                current_node in allowed_set
            ), f"Mutated inputs are only allowed for {allowed_set} but got {current_node}"
            device = self.inputs[0].get_device()
            self.outputs += [
                MutationOutput(NoneLayout(device), buf, self) for buf in mutated_inputs
            ]

    def get_outputs(self) -> List[Buffer]:
        return self.outputs

    def __str__(self):
        out = f"TritonTemplateBuffer(layout={self.layout}, {self.debug_extra})"
        return out


PrimitiveInfoType = Union[int, float, bool, str, List[Union[int, str, float, bool]]]


class ChoiceCaller:
    """
    Represents a possible choice used in autotune_process.py.
    During autotuning, self.benchmark() is first called to get benchmark result,
    and if this choice is selected, self.output_node() is called to get the output_node.

    Children classes: TritonTemplateCaller, CUDATemplateCaller.
    """

    def __init__(self, name, input_nodes, layout):
        super().__init__()
        self.name = name
        self.layout = layout
        self.input_nodes = input_nodes

    def benchmark(self, *args, out) -> float:
        algo = self.to_callable()
        return do_bench(algo, args, {"out": out})

    def call_name(self) -> str:
        raise NotImplementedError

    def to_callable(self):
        raise NotImplementedError

    def hash_key(self) -> str:
        raise NotImplementedError

    def output_node(self) -> TensorBox:
        raise NotImplementedError

    def info_dict(self) -> Dict[str, Union[PrimitiveInfoType, List[PrimitiveInfoType]]]:
        """Information returned here is logged to the autotune log file when that is enabled."""
        return {}


class TritonTemplateCallerBase(ChoiceCaller):
    def get_make_kernel_render(self) -> Any:
        raise NotImplementedError


class MultiTemplateBuffer(TritonTemplateBuffer):
    """
    Represents a Buffer with multiple backing implementation choices.

    Choices can be TritonTemplates or ExternKernels. During scheduling if there is a potential
    epilogue we will benchmark each of the choices with the epilogue to determine an implementation.
    Otherwise, the fastest base choice will be chosen.
    """

    def __init__(
        self,
        layout: Layout,
        inputs: List[IRNode],
        choice_timings: Callable[[], Dict[ChoiceCaller, float]],
    ):
        super().__init__(layout=layout, inputs=inputs, make_kernel_render=None)
        self._choice_timings_fn = choice_timings
        self._choice_timings: Optional[Dict[ChoiceCaller, float]] = None
        self.original_inputs = inputs

    @property
    def choice_timings(self) -> Dict[ChoiceCaller, float]:
        if self._choice_timings is None:
            self._choice_timings = self._choice_timings_fn()
        return self._choice_timings

    @contextlib.contextmanager
    def swap_as_triton_caller(self, caller: TritonTemplateCallerBase):
        assert isinstance(caller, torch._inductor.select_algorithm.TritonTemplateCaller)
        assert self.layout == caller.layout

        render = self.make_kernel_render
        self.make_kernel_render = caller.get_make_kernel_render()
        try:
            yield
        finally:
            self.make_kernel_render = render

    def finalize_as_triton_caller(self, caller: TritonTemplateCallerBase):
        assert isinstance(caller, torch._inductor.select_algorithm.TritonTemplateCaller)
        assert self.layout.size == caller.layout.size
        assert self.layout.stride == caller.layout.stride
        self.make_kernel_render = caller.get_make_kernel_render()

    def get_min_choice(self) -> Tuple[ChoiceCaller, float]:
        min_choice = min(self.choice_timings, key=self.choice_timings.get)  # type: ignore[arg-type]
        return (min_choice, self.choice_timings[min_choice])


class CUDATemplateBuffer(TemplateBuffer):
    def __init__(
        self,
        layout,
        inputs,
        make_kernel_render,
        workspace_size: int,
        template: CUDATemplate,  # type: ignore[name-defined]  # noqa: F821
    ):
        super().__init__(layout, inputs, make_kernel_render)
        # Global memory (in bytes) needed for this template.
        self.workspace_size = workspace_size
        self.template = template

    def get_workspace_size(self):
        return self.workspace_size if self.workspace_size is not None else 0


class CppTemplateBuffer(TemplateBuffer):
    def __init__(self, layout, inputs, make_kernel_render, template, choice):
        super().__init__(layout, inputs, make_kernel_render)
        self.template = template
        self.choice = choice


@dataclasses.dataclass
class InputsKernel(OperationBuffer):
    inputs: List[Buffer]

    def get_read_writes_input(self, x):
        return dependencies.StarDep(x.get_name())

    def get_read_writes(self):
        reads: Set[dependencies.Dep] = set()
        StarDep = dependencies.StarDep
        for input in self.inputs:
            if isinstance(input, list):
                reads.update({StarDep(x.get_name()) for x in input})
            else:
                reads.add(StarDep(input.get_name()))

        writes: Set[dependencies.Dep] = {
            StarDep(buf.get_name()) for buf in self.get_outputs()
        }

        return dependencies.ReadWrites(
<<<<<<< HEAD
            OrderedSet(star_dep),
            OrderedSet([dependencies.StarDep(self.get_name())]),
            OrderedSet(),
            [],
            None,
            op_counts=collections.Counter(),
=======
            reads=reads,
            writes=writes,
            index_exprs=set(),
>>>>>>> 967152af
        )

    @classmethod
    def unwrap_storage_for_input(cls, x):
        if isinstance(x, TensorBox):
            x = x.data
        if isinstance(x, StorageBox):
            x = x.data
        if isinstance(x, BaseView) and not isinstance(x, ReinterpretView):
            x = ExternKernel.realize_input(x)
        if isinstance(x, TensorBox):
            # when converting to ReinterpretView fails in the
            # realize_input call above, the result will be wrapped
            # into TensorBox / StorageBox pair as a result of the
            # cls.copy_input call; so we should unwrap recursively
            return cls.unwrap_storage_for_input(x)
        if isinstance(x, TorchBindObject):
            return x
        assert isinstance(x, (Buffer, ReinterpretView)), x
        return x

    @staticmethod
    def unwrap_storage(inputs):
        inputs_new = []
        for x in inputs:
            if isinstance(x, list):
                x = [InputsKernel.unwrap_storage_for_input(i) for i in x]
            else:
                x = InputsKernel.unwrap_storage_for_input(x)
            inputs_new.append(x)
        return inputs_new

    def is_extern(self):
        return True


class NopKernel(InputsKernel):
    def is_no_op(self):
        return True


class ConcatKernel(NopKernel):
    """
    There isn't actually a real kernel for concat, we just change the
    storage for the upstream data.
    """

    @classmethod
    def create(cls, inputs, dim):
        device = inputs[0].get_device()
        dtype = inputs[0].get_dtype()
        new_size = list(inputs[0].get_size())
        offsets_start = [0]
        offsets_end = [new_size[dim]]
        assert 0 <= dim < len(new_size)
        for i in range(1, len(inputs)):
            input_size = inputs[i].get_size()
            offsets_start.append(new_size[dim])
            assert len(input_size) == len(new_size)
            assert inputs[i].get_dtype() == dtype
            assert inputs[i].get_device() == device
            for j in range(len(new_size)):
                if j == dim:
                    new_size[j] = new_size[j] + input_size[j]
                else:
                    new_size[j] = V.graph.sizevars.guard_equals(
                        new_size[j], input_size[j]
                    )
            offsets_end.append(new_size[dim])

        output_stride = FlexibleLayout.contiguous_strides(new_size)
        # If any of the inputs is in CL format, use CL format for the output
        for i in range(len(inputs)):
            x = inputs[i]
            if is_storage_and_layout(x):
                layout = x.get_layout()
                if isinstance(
                    layout, FixedLayout
                ) and Layout.is_channels_last_contiguous(layout.size, layout.stride):
                    # use CL stride for the output
                    output_stride = make_channels_last_strides_for(new_size)
                    break
        any_input_is_storage_and_layout = any(is_storage_and_layout(x) for x in inputs)
        fx_node_args = V.graph.current_node.args[0]
        assert isinstance(fx_node_args, list)
        # If any of the inputs has meta tensor and the meta tensor is in CL format, use CL format for the output
        if any_input_is_storage_and_layout is False and any(
            "val" in arg.meta
            and (
                arg.meta["val"].is_contiguous(memory_format=torch.channels_last)
                or arg.meta["val"].is_contiguous(memory_format=torch.channels_last_3d)
            )
            for arg in fx_node_args
        ):
            output_stride = make_channels_last_strides_for(new_size)

        concat_kernel = ConcatKernel(
            name=None,
            layout=FixedLayout(
                device=device,
                dtype=dtype,
                size=new_size,
                stride=output_stride,
            ),
            inputs=[],
        )
        kernel = StorageBox(concat_kernel)
        op_names = []
        for i in range(len(inputs)):
            input_buffer = cls.realize_into(
                inputs[i],
                SliceView.create(
                    kernel, dim, offsets_start[i], offsets_end[i], clamp=False
                ),
            )
            concat_kernel.inputs.append(input_buffer)

            if isinstance(inputs[i].data, BaseView):
                input_unwrapped = inputs[i].data.unwrap_view()
            else:
                input_unwrapped = inputs[i].data

            if (
                input_unwrapped.is_input_buffer()
                and is_gpu(inputs[i].get_device().type)
                and not is_dynamic(input_buffer)
            ):
                op_names.append(input_buffer.get_operation_name())

        if len(op_names) > 1 and V.graph.has_feature(device, BackendFeature.FOREACH):
            V.graph.register_operation_list(op_names)

        concat_kernel.name = V.graph.register_buffer(concat_kernel)
        concat_kernel.inputs = cls.unwrap_storage(concat_kernel.inputs)
        V.graph.register_operation(concat_kernel)

        return kernel

    @classmethod
    def can_realize_into_without_copy(cls, src):
        if isinstance(src, TensorBox):
            # unwrap a TensorBox
            return cls.can_realize_into_without_copy(src.data)

        return isinstance(src.data.layout, FlexibleLayout) and not isinstance(
            src.data, ExternKernelAlloc
        )

    @classmethod
    def realize_into(cls, src, dst):
        # Attempt to turn this into a ReinterpretView rather than assert.
        # This has concessions around layout, as as_storage_and_layout
        # can cause us to go from flexible to fixed layout.
        if not isinstance(dst, ReinterpretView):
            if is_storage_and_layout(dst):
                storage, layout = as_storage_and_layout(dst)
                dst = ReinterpretView(storage, layout)
        assert isinstance(dst, ReinterpretView), dst
        if isinstance(src, TensorBox):
            # unwrap a TensorBox
            return cls.realize_into(src.data, dst)
        if isinstance(src, StorageBox):
            src.realize()
            # ExternKernelAlloc has specific requirements for output layout, should create a copy
            assert hasattr(src.data, "layout")
            if cls.can_realize_into_without_copy(src):
                src.data.layout = NonOwningLayout(dst)
                return src.data
        # introduce a copy
        pw = Pointwise.create(
            device=src.get_device(),
            dtype=src.get_dtype(),
            inner_fn=src.make_loader(),
            ranges=[
                V.graph.sizevars.guard_equals(a, b)
                for a, b in zip(src.get_size(), dst.get_size())
            ],
        )
        return cls.realize_into(pw, dst)

    def should_allocate(self):
        return True


def get_aten_cpp_kernel_name(kernel):
    # Calling with the default kernel name can lead to ambiguous behavior like the following example.
    # repeat_interleave(const at::Tensor & repeats, c10::optional<int64_t> output_size=c10::nullopt)
    # repeat_interleave(const at::Tensor & self, int64_t repeats,
    #       c10::optional<int64_t> dim=c10::nullopt, c10::optional<int64_t> output_size=c10::nullopt)
    if not isinstance(kernel, torch._ops.OpOverload) or kernel.namespace != "aten":
        return None
    opname = (
        kernel.__name__.split(".")[0]
        if kernel._overloadname == "default"
        else kernel.__name__.replace(".", "_")
    )
    return f"at::_ops::{opname}::call"


@dataclasses.dataclass
class ExternKernel(InputsKernel):
    constant_args: Tuple[Any, ...] = ()
    kwargs: Dict[str, Any] = dataclasses.field(default_factory=dict)
    output_view: Optional[ReinterpretView] = None
    python_kernel_name: Optional[str] = None
    cpp_kernel_name: Optional[str] = None
    # FIXME: in some cases we sill need to explicitly pass in ordered_kwargs_for_cpp_kernel
    # We shouldn't need to do this since the information can be retrieved from op_overload._schema.
    ordered_kwargs_for_cpp_kernel: Iterable[str] = dataclasses.field(
        default_factory=list
    )
    op_overload: Optional[
        Union[torch._ops.OpOverload, torch._ops.HigherOrderOperator]
    ] = None
    arg_properties: Optional[List[Dict[str, Any]]] = None
    kwarg_properties: Optional[Dict[str, Dict[str, Any]]] = None
    unbacked_bindings: Dict[sympy.Symbol, pytree.KeyPath] = dataclasses.field(
        default_factory=dict
    )
    mutation_outputs: List[MutationOutput] = dataclasses.field(default_factory=list)

    def __init__(
        self,
        name,
        layout,
        inputs,
        constant_args=(),
        kwargs=None,
        output_view=None,
        python_kernel_name=None,
        cpp_kernel_name=None,
        ordered_kwargs_for_cpp_kernel=(),
        op_overload=None,
    ):
        super().__init__(
            name,
            layout,
            inputs,
        )
        self.constant_args = constant_args
        self.kwargs = kwargs if kwargs else {}
        self.output_view = output_view
        self.python_kernel_name = python_kernel_name
        # If cpp_kernel_name is None, we will try to construct it from op_overload
        self.cpp_kernel_name = cpp_kernel_name or get_aten_cpp_kernel_name(op_overload)
        self.ordered_kwargs_for_cpp_kernel = ordered_kwargs_for_cpp_kernel
        self.op_overload = op_overload
        self.collect_arg_kwarg_properties()
        self.unbacked_bindings = {}
        self.mutation_outputs = []
        self.fx_node = V.graph.current_node

<<<<<<< HEAD
    def get_unbacked_symbol_defs(self) -> OrderedSet[sympy.Symbol]:
        return OrderedSet()
=======
    def get_outputs(self) -> List[Buffer]:
        return [self, *self.mutation_outputs]

    def get_unbacked_symbol_defs(self) -> Set[sympy.Symbol]:
        return set()
>>>>>>> 967152af

    def collect_arg_kwarg_properties(self):
        # if self.op_overload is torch._ops.OpOverload, we can use its schema to collect additional
        # information for args and kwargs, e.g. type and default value, to help with the cpp wrapper codegen
        self.arg_properties = (
            [
                {
                    "name": x.name,
                    "type": x.real_type,
                    "default_value": x.default_value,
                }
                for x in self.op_overload._schema.arguments
                if not x.kwarg_only
            ]
            if isinstance(self.op_overload, torch._ops.OpOverload)
            else [{} for i in range(len(self.inputs))]
        )
        self.allarg_properties = (
            {
                x.name: {"type": x.real_type, "default_value": x.default_value}
                for x in self.op_overload._schema.arguments
            }
            if isinstance(self.op_overload, torch._ops.OpOverload)
            else {}
        )
        # FIXME: self.kwargs does not always match kwargs defined in schema, so sometimes
        # ordered_kwargs_for_cpp_kernel is explicilty passed in.
        if (
            isinstance(self.op_overload, torch._ops.OpOverload)
            and not self.ordered_kwargs_for_cpp_kernel
        ):
            self.ordered_kwargs_for_cpp_kernel = [
                x.name for x in self.op_overload._schema.arguments if x.kwarg_only
            ]

    def fill_non_provided_args(self, args, kwargs, convert_val_to_str=False):
        # Previously, we want to maintain forward-compatibility by skipping
        # default args in the serialized artifacts in fbcode. However,
        # some of our shim interfaces require default values being OrderedSet.
        # Discussed with Sherlock offline and we decided to allow serializing
        # default args into the C++ wrapper code for now. We will refine this
        # part if we see real FC requirement. More details related to FC
        # can be found at:
        # https://docs.google.com/document/d/1FzWm-sHYwmRi3x_g036kOxd99KaYquUsA-L5JwOn8ys/edit?usp=sharing
        assert isinstance(args, (list, tuple))
        if isinstance(args, tuple):
            args = list(args)
        assert self.arg_properties, "ExternKernel.arg_properties should not be empty"

        n_args = len(args)
        n_pos_args = len(self.arg_properties)
        # For cpp wrapper, if some positional args are not provided, we need to check
        # if they're in the kwargs or use their default value
        if n_args < n_pos_args:
            log.debug(
                "%s has %d unprovided positional arguments. "
                "Will check if they are in the keyword arguments or will use default values.",
                self.op_overload,
                n_pos_args - n_args,
            )
            for i in range(n_args, n_pos_args):
                arg_name = self.arg_properties[i]["name"]
                args.append(
                    kwargs[arg_name]
                    if arg_name in kwargs
                    else self.arg_properties[i]["default_value"]
                )
        return args

    def decide_layout(self):
        if isinstance(self.layout, FlexibleLayout):
            self.apply_constraint()
            self.freeze_layout()

    def codegen_comment(self, wrapper):
        origin_str, detailed_origin_str = get_kernel_metadata(self, wrapper)
        if origin_str:
            wrapper.writeline(origin_str)

    def codegen(self, wrapper):
        raise NotImplementedError

    def get_kernel_name(self):
        return (
            (
                V.graph.wrapper_code.get_c_shim_func_name(self.cpp_kernel_name)  # type: ignore[attr-defined]
                if config.abi_compatible
                else self.cpp_kernel_name
            )
            if V.graph.cpp_wrapper
            else self.python_kernel_name
        )

    @staticmethod
    def copy_input(x):
        pw = Pointwise.create(
            device=x.get_device(),
            dtype=x.get_dtype(),
            inner_fn=x.make_loader(),
            ranges=x.get_size(),
            origin_node=x.get_origin_node(),
            traceback=x.get_traceback(),
        )
        pw.realize()
        return pw

    @classmethod
    def process_kernel(
        cls, kernel, *args, **kwargs
    ) -> Tuple[
        Any,
        List[Any],
        List[Any],
        Callable[[Any, Any], Any],
        Optional[Dict[sympy.Symbol, pytree.KeyPath]],
    ]:
        binded_args = {"args": args, "kwargs": kwargs}

        args_flat, args_spec = pytree.tree_flatten(binded_args)

        is_arg_tensor = []
        tensor_args = []
        non_tensor_args: List[Any] = []
        for arg in args_flat:
            is_arg_tensor.append(isinstance(arg, IRNode))
            if is_arg_tensor[-1]:
                tensor_args.append(arg)
            else:
                if isinstance(arg, sympy.Expr):
                    arg = V.graph.sizevars.shape_env.create_symintnode(arg, hint=None)
                non_tensor_args.append(arg)

        def unflatten_args(new_tensor_args, new_non_tensor_args):
            result = []
            it_tensors = iter(new_tensor_args)
            it_non_tensors = iter(new_non_tensor_args)
            for is_tensor in is_arg_tensor:
                if is_tensor:
                    result.append(next(it_tensors))
                else:
                    result.append(next(it_non_tensors))
            r = pytree.tree_unflatten(result, args_spec)
            return r.get("args", []), r.get("kwargs", {})

        tensor_args = [cls.realize_input(x) for x in tensor_args]

        # freeze layout otherwise our output stride calculation might
        # become incorrect
        for x in tensor_args:
            if is_storage_and_layout(x):
                as_storage_and_layout(x, freeze=True)

        # Rerun fake tensor propagation, because Inductor may have changed the
        # strides of inputs and we need to determine accurately what the
        # output stride will be.
        example_args: List[Union[torch.Tensor, torch._C.ScriptObject]] = []

        # We need to retain the constant values of fake tensors that we originally
        # propagated the graph with, because for some operators running without a
        # constant would trigger an error / DataDependentException
        for x in tensor_args:
            if x.get_name() in V.graph.constants:
                example_args.append(V.graph.constants[x.get_name()])
            elif x.get_name() in V.graph.torchbind_constants:
                example_args.append(V.graph.torchbind_constants[x.get_name()])
            else:
                example_args.append(ir_node_to_tensor(x, guard_shape=True))

        new_args, new_kwargs = unflatten_args(example_args, non_tensor_args)
        example_output = kernel(*new_args, **new_kwargs)

        unbacked_bindings: Optional[Dict[sympy.Symbol, pytree.KeyPath]] = None
        if shape_env := V.fake_mode.shape_env:
            rebind_unbacked(shape_env, V.current_node, example_output)
            unbacked_bindings = compute_unbacked_bindings(
                shape_env, example_output, V.current_node.meta.get("val")
            )

        example_out_li = (
            [example_output]
            if not isinstance(example_output, (list, tuple))
            else example_output
        )
        for t in example_out_li:
            if isinstance(t, torch.Tensor) and t.is_sparse:
                msg = "sparsity not handled. Please file issue for sparse inference weights."
                if stack_trace := V.graph.current_node.meta.get("stack_trace", None):
                    msg = f"{msg} Found from : \n {stack_trace}"
                V.graph.disable_cudagraphs_reason = msg

        return (
            example_output,
            tensor_args,
            non_tensor_args,
            unflatten_args,
            unbacked_bindings,
        )

    @classmethod
    def convert_to_reinterpret_view(cls, x):
        """
        In order to pass this to an extern kernel we need a
        ReinterpretView not a View.  This allows us to avoid some
        unneeded copies.
        """
        assert isinstance(x, BaseView)
        if isinstance(x, ReinterpretView):
            return x

        # NOTE: Don't use extract_read_writes here as it fails when
        # make_loader() inlines the computation
        x_unwrap_view = x.unwrap_view()
        x_unwrap_view_fx_node = V.graph.get_buffer(
            x_unwrap_view.get_name()
        ).get_origin_node()
        # Prefer channels last format according to how the format is OrderedSet from eager.
        if (
            x_unwrap_view_fx_node is not None
            and "val" in x_unwrap_view_fx_node.meta
            and isinstance(x_unwrap_view.layout, FlexibleLayout)
            and (
                x_unwrap_view_fx_node.meta["val"].is_contiguous(
                    memory_format=torch.channels_last
                )
                or x_unwrap_view_fx_node.meta["val"].is_contiguous(
                    memory_format=torch.channels_last_3d
                )
            )
        ):
            x_unwrap_view.freeze_layout_with_same_order(
                make_channels_last_strides_for(x_unwrap_view.get_size())
            )
        else:
            x_unwrap_view.freeze_layout()

        index_args, var_ranges = dependencies.index_vars_squeeze(
            x.get_size(), prefix="r"
        )
        range_vars = index_args[0]
        index = x.make_indexer()(range_vars)

        index = V.graph.sizevars.simplify_with_ranges(index, var_ranges)
        strides = V.graph.sizevars.stride_vars(index, range_vars)
        offset = V.graph.sizevars.offset_var(index, range_vars)
        expected = sympy_dot(range_vars, strides) + offset

        if index != expected:
            log.debug(
                "convert_to_reinterpret_view failed: stride=%s offset=%s index=%s",
                strides,
                offset,
                index,
            )
            raise NotImplementedError

        return ReinterpretView(
            data=x.data,
            layout=FixedLayout(
                device=x.get_device(),
                dtype=x.get_dtype(),
                size=x.get_size(),
                stride=strides,
                offset=offset,
            ),
        )

    @classmethod
    def realize_input(cls, x):
        if x is None:
            return NoneAsConstantBuffer()
        if isinstance(x, (sympy.Expr, sympy.logic.boolalg.Boolean, int)):
            return ShapeAsConstantBuffer(x)
        if isinstance(x, Constant):
            return V.graph.add_tensor_constant(
                torch.tensor(x.value, dtype=x.get_dtype(), device=x.get_device())
            )
        if isinstance(x, ConstantBuffer):
            return x
        if isinstance(x, TensorBox):
            return cls.realize_input(x.data)
        if isinstance(x, ReinterpretView):
            return ReinterpretView(cls.realize_input(x.data), x.get_layout())
        if isinstance(x, BaseView):
            x.realize()
            if is_storage_and_layout(x.unwrap_view()):
                try:
                    return cls.convert_to_reinterpret_view(x)
                except NotImplementedError:
                    pass
        if isinstance(x, StorageBox):
            # TODO(jansel): impose layout preference on realized buffer
            x.realize()
            return x
        if isinstance(x, TorchBindObject):
            return x
        return cls.copy_input(x)

    @classmethod
    def require_stride1(cls, x):
        if is_storage_and_layout(x):
            if len(x.get_stride()) == 0:
                return x
            for stride in x.get_stride():
                if stride == 1:
                    return x
        return cls.copy_input(x)

    @classmethod
    def require_stride_order(cls, x, order, allow_padding=False):
        if x.get_numel() == 0:  # Layout doesn't matter
            return x

        # require x to have the layout as strided_ordered as order
        if is_storage_and_layout(x):
            while isinstance(x.get_layout(), NonOwningLayout):
                x = x.get_layout().view
            if isinstance(x.get_layout(), FlexibleLayout):
                # If the the FlexibleLayout already has the size and stride in the required order,
                # freeze it to a FixedLayout by using its current size and stride.
                # The behavior of using its current size and stride or the given order can be different
                # if the size and stride has ambiguilty, for example for a 4D input where the iC = 1:
                # size=[s0, 1, 28, 28], stride=[784, 784, 28, 1]. If the required order is [3, 0, 2, 1] (channels last),
                # the current size and stride already satisfies this order.
                # However by freezing it to the required order, the layout will be changed to:
                # size=[s0, 1, 28, 28], stride=[784, 1, 28, 1]), which is not actually necessary.

                # fix flexiblelayout to be FixedLayout with stride_order
                as_storage_and_layout(
                    x,
                    freeze=True,
                    want_contiguous=False,
                    stride_order=get_stride_order(
                        V.graph.sizevars.size_hints(x.get_layout().stride)
                    )
                    if is_stride_order_storage_and_layout(x, order)
                    else order,
                    allow_padding=allow_padding,
                )
                return x
            elif isinstance(
                x.get_layout(), FixedLayout
            ) and x.get_layout().is_stride_ordered(order):
                return x
            elif isinstance(x.get_layout(), MutationLayoutSHOULDREMOVE):
                if isinstance(x.get_layout().real_layout(), FlexibleLayout):
                    raise AssertionError(
                        "the MutationLayoutSHOULDREMOVE's real layout shouldn't be FlexibleLayout"
                    )
                elif isinstance(
                    x.get_layout().real_layout(), FixedLayout
                ) and x.get_layout().real_layout().is_stride_ordered(order):
                    return x

        # TODO - Storage to InputBuffer
        if isinstance(x, InputBuffer) and x.get_layout().is_stride_ordered(order):
            return x
        if (
            isinstance(x, TensorBox)
            and isinstance(x.data, BaseView)
            and not isinstance(x.data, ReinterpretView)
            and is_storage_and_layout(x.unwrap_view())
            and not isinstance(x.unwrap_view().data, ExternKernelAlloc)
        ):
            try:
                x.data = cls.convert_to_reinterpret_view(x.data)
                return cls.require_stride_order(x, order, allow_padding=allow_padding)
            except NotImplementedError:
                pass
        x = cls.copy_input(x)
        as_storage_and_layout(
            x,
            freeze=True,
            want_contiguous=False,
            stride_order=order,
            allow_padding=allow_padding,
        )
        assert is_stride_order_storage_and_layout(x, order)
        return x

    @classmethod
    def require_channels_last(cls, x):
        return cls.require_stride_order(x, NHWC_STRIDE_ORDER)

    @classmethod
    def require_channels_last_3d(cls, x):
        return cls.require_stride_order(x, NHWDC_STRIDE_ORDER)

    @classmethod
    def require_contiguous(cls, x):
        return cls.require_stride_order(x, list(reversed(range(len(x.get_size())))))

    def apply_constraint(self):
        pass

    def codegen_const_args(self):
        if V.graph.cpp_wrapper:
            result = []
            for i, x in enumerate(self.constant_args):
                idx = len(self.inputs) + i
                type_ = (
                    self.arg_properties[i].get("type")
                    if self.arg_properties and idx < len(self.arg_properties)
                    else None
                )
                result.append(
                    V.graph.wrapper_code.val_to_arg_str(x, type_)  # type: ignore[arg-type]
                )
            return result
        else:
            return map(V.graph.wrapper_code.val_to_arg_str, self.constant_args)

    def codegen_args(self):
        args = []
        for i, x in enumerate(self.inputs):
            if isinstance(x, list):
                names = [i.codegen_reference() for i in x]
                codegen_reference = f'[{", ".join(names)}]'
                args.append(codegen_reference)
            else:
                if V.graph.cpp_wrapper:
                    assert self.arg_properties and i < len(
                        self.arg_properties
                    ), "Invalid access to ExternKernel.arg_properties"
                    type_ = self.arg_properties[i].get("type")
                    args.append(
                        V.graph.wrapper_code.val_to_arg_str(  # type: ignore[arg-type]
                            x, type_
                        )
                    )
                else:
                    args.append(x.codegen_reference())
        args.extend(self.codegen_const_args())
        return args

    def get_kwargs_value(self, arg_name):
        if arg_name in self.kwargs:
            return self.kwargs.get(arg_name)
        if self.allarg_properties and self.allarg_properties.get(arg_name):
            return self.allarg_properties.get(arg_name).get("default_value")  # type: ignore[union-attr]
        else:
            raise AssertionError(f"{arg_name} not in self.allarg_properties")

    def codegen_kwargs(self, skip_out=False):
        if V.graph.cpp_wrapper:
            kwargs = []
            for arg_name in self.ordered_kwargs_for_cpp_kernel:
                if skip_out and arg_name == "out":
                    # ExternKernelOut has its own logic for inserting the out parameter
                    continue

                v = self.get_kwargs_value(arg_name)
                if isinstance(v, sympy.Expr):
                    kwargs.append(v)
                else:
                    type_ = (
                        self.allarg_properties.get(arg_name).get("type")  # type: ignore[union-attr]
                        if self.allarg_properties and arg_name in self.allarg_properties
                        else None
                    )
                    kwargs.append(
                        V.graph.wrapper_code.val_to_arg_str(  # type: ignore[arg-type]
                            v, type_
                        )
                    )
        else:
            kwargs = [
                f"{k}={V.graph.wrapper_code.val_to_arg_str(v)}"  # type: ignore[misc]
                for k, v in self.kwargs.items()
            ]
        return kwargs

    def codegen_size_asserts(self, wrapper):
        if config.size_asserts and not V.graph.cpp_wrapper:
            # comparing strides for 0 size tensor is tricky. Ignore them for now.
            if sympy_product(self.get_size()) == 0:
                return
            size = V.graph.wrapper_code.codegen_shape_tuple(self.get_size())
            stride = V.graph.wrapper_code.codegen_shape_tuple(self.get_stride())
            wrapper.writeline(
                f"assert_size_stride({self.get_name()}, {size}, {stride})"
            )

    def get_group_stride(self):
        """
        get output sizes and strides, for template_codegen
        """
        _size = self.get_size()
        _stride = self.get_stride()
        # iter_ranges = _size of output tensor, reduce_range = [] because no reduction
        return [_size, []], _stride

    def canonicalize(self):
        """
        Manually get canonicalization of the output index
        """
        # manually generate index formula for conv
        sizevars = V.graph.sizevars
        sizes = self.get_size()
        strides = self.get_stride()
        strides = [sizevars.size_hint(x) for x in strides]
        # TODO: I can't tell if the symbols here are temporary
        index_vars = [sympy_index_symbol(f"d{i}") for i in range(len(sizes))]
        # reorder index vars according to stride
        index_order = sorted(range(len(strides)), key=strides.__getitem__, reverse=True)
        lookup = {pos: idx for idx, pos in enumerate(index_order)}
        order = [lookup[i] for i in range(len(lookup))]
        index_vars = [index_vars[i] for i in order]
        indexer = self.make_indexer()
        index = indexer(index_vars)

        new_sizes, reindex, prune = V.graph.sizevars._simplify_loops(
            index_vars, sizes, [index]
        )

        # assign new variables each dimension to deal with numbering mismatches
        # d0, d1, d2 could become d0, d2 -- which won't match d0, d1
        _, add_var = var_builder("c")
        replacement = dict(zip(index_vars, reindex([add_var(x) for x in new_sizes])))

        index = sympy_subs(sympy.expand(index), replacement)  # type: ignore[arg-type]
        return index, tuple(new_sizes)

    def get_unbacked_symbol_uses(self) -> OrderedSet[sympy.Symbol]:
        # NB: It's not necessary to check regular inputs as we automatically
        # have dependencies on them
        r: OrderedSet[sympy.Symbol] = OrderedSet()
        for arg in self.constant_args:
            r |= maybe_free_unbacked_symbols(arg)
        for arg in self.kwargs.values():
            r |= maybe_free_unbacked_symbols(arg)
        return r

    def __str__(self):
        kernel_name = getattr(self, "python_kernel_name", None)
        lines = [
            f"python_kernel_name={kernel_name!r}",
        ]
        lines += [
            f"{field.name}={getattr(self, field.name)}"
            for field in dataclasses.fields(self)
        ]
        lines.append(f"origin_node={self.origin_node!r}")
        return self.str_helper(lines)

    __repr__ = __str__


@dataclasses.dataclass
class ExternKernelOut(ExternKernel):
    def codegen(self, wrapper):
        self.codegen_comment(wrapper)
        args = [*self.codegen_args(), *self.codegen_kwargs(skip_out=True)]
        wrapper.generate_extern_kernel_out(
            self.get_kernel_name(),
            self.codegen_reference(),
            self.output_view.codegen_reference() if self.output_view else None,
            args,
        )

    def __init__(
        self,
        layout,
        inputs,
        constant_args=(),
        kwargs=None,
        output_view=None,
        python_kernel_name=None,
        cpp_kernel_name=None,
        ordered_kwargs_for_cpp_kernel=(),
        op_overload=None,
    ):
        super().__init__(
            None,
            layout,
            self.unwrap_storage(inputs),
            constant_args,
            kwargs or {},
            None,
            python_kernel_name,
            cpp_kernel_name,
            ordered_kwargs_for_cpp_kernel,
            op_overload,
        )
        self.name = V.graph.register_buffer(self)
        V.graph.register_operation(self)

    def should_allocate(self):
        return True


class RandomSeeds(ExternKernelOut):
    def __init__(self, count: int, device: torch.device):
        limits = torch.iinfo(torch.int64)
        super().__init__(
            layout=FixedLayout(
                device=device,
                dtype=torch.int64,
                size=[count],
            ),
            inputs=[],
            constant_args=[limits.min, limits.max, [count]],
            python_kernel_name="aten.randint.low_out",
            # FIXME: Ideally we should only use at::_ops::randint_low_out::call here,
            # but the signature is different from is at::randint_out. Again,
            # we can simplify the code when only keeping an ABI-compatible version.
            cpp_kernel_name="at::_ops::randint_low_out::call"
            if config.abi_compatible
            else "at::randint_out",
            op_overload=aten.randint.low_out,
        )


class ExternKernelAlloc(ExternKernel):
    def codegen(self, wrapper):
        self.codegen_comment(wrapper)
        args = [*self.codegen_args(), *self.codegen_kwargs()]
        V.graph.wrapper_code.generate_extern_kernel_alloc(self, args)
        if isinstance(self.layout, Layout):
            self.codegen_size_asserts(wrapper)

    def __init__(
        self,
        layout,
        inputs,
        constant_args=(),
        kwargs=None,
        python_kernel_name=None,
        cpp_kernel_name=None,
        ordered_kwargs_for_cpp_kernel=(),
        op_overload=None,
    ):
        super().__init__(
            None,
            layout,
            self.unwrap_storage(inputs),
            constant_args,
            kwargs or {},
            None,
            python_kernel_name,
            cpp_kernel_name,
            ordered_kwargs_for_cpp_kernel,
            op_overload,
        )
        self.name = V.graph.register_buffer(self)
        V.graph.register_operation(self)

    def should_allocate(self):
        return False

    def apply_constraint(self):
        raise NotImplementedError


class MutationOutput(Buffer):
    """
    An output buffer that represents the mutation of a pre-existing buffer
    """

    def __init__(self, layout, mutated_node, mutating_node: Operation):
        super().__init__(name=None, layout=layout)
        mutated_node_name = mutated_node.get_name()
        V.graph.mark_buffer_mutated(mutated_node_name)
        self.mutation_names = [mutated_node_name]
        self.mutating_node: Operation = mutating_node
        self.name = V.graph.register_buffer(self)

    def get_defining_op(self) -> Operation:
        return self.mutating_node

    def get_mutation_names(self):
        return self.mutation_names

    def should_allocate(self):
        return False


class UserDefinedTritonKernel(ExternKernel):
    def get_kernel_and_configs(self):
        from triton.runtime.autotuner import Autotuner

        from torch._higher_order_ops.triton_kernel_wrap import kernel_side_table

        kernel = kernel_side_table.get_kernel(self.kernel_idx)
        configs = []
        if isinstance(kernel, Autotuner):
            configs = kernel.configs
            kernel = kernel.fn
        return kernel, configs

    def codegen(self, wrapper):
        kernel, configs = self.get_kernel_and_configs()

        # Definition of kernel
        new_name, triton_meta = wrapper.define_user_defined_triton_kernel(
            kernel, configs, self.kwargs
        )

        args = self.codegen_kwargs()
        raw_args = list(self.kwargs.values())

        if V.graph.cpp_wrapper:
            # in C++ wrapper, we don't pass constexpr args, as they don't
            # get added as parameters to the PTX code compiled from the
            # user-defined Triton kernel (only non-constexpr args do)
            args = [arg for i, arg in enumerate(args) if i not in kernel.constexprs]
            # Unify raw_args computation between cpp wrapper and python wrapper
            raw_args = []
            for i, arg_name in enumerate(self.ordered_kwargs_for_cpp_kernel):
                if i not in kernel.constexprs:
                    raw_args.append(self.get_kwargs_value(arg_name))

        # Call to kernel
        self.codegen_comment(wrapper)
        wrapper.generate_user_defined_triton_kernel(
            new_name, self.grid, configs, args, triton_meta, raw_args
        )

<<<<<<< HEAD
    def should_allocate(self):
        return False

    def has_side_effects(self):
        # UserDefinedTritonKernel does not return anything, but rather
        # modifies input in place, do not let it get DCEd
        return True

    def get_unbacked_symbol_uses(self) -> OrderedSet[sympy.Symbol]:
=======
    def get_unbacked_symbol_uses(self) -> Set[sympy.Symbol]:
>>>>>>> 967152af
        # add unbacked symbols used in the grid to the ones used
        # in the kwargs (the latter is generated by ExternKernel)
        return super().get_unbacked_symbol_uses() | free_unbacked_symbols(self.grid)

    def get_unbacked_symbol_defs(self) -> OrderedSet[sympy.Symbol]:
        return OrderedSet()

    def __init__(self, *, kernel_idx, grid, kernel_args):
        inputs = []
        kwargs = dict()
        constant_args = []
        for k, v in kernel_args.items():
            if isinstance(v, TensorBox):
                t = InputsKernel.unwrap_storage_for_input(self.realize_input(v))
                inputs.append(t)
                kwargs[k] = t
            else:
                constant_args.append(v)
                kwargs[k] = v

        assert len(inputs) != 0
        self.device = inputs[0].get_device()

        super().__init__(
            None,
            NoneLayout(self.device),  # type: ignore[arg-type]
            inputs,
            tuple(constant_args),
            kwargs,
        )
        self.kernel_idx = kernel_idx
        self.grid = grid

        kernel, configs = self.get_kernel_and_configs()
        # If we are autotuning, not all arguments will be passed
        self.ordered_kwargs_for_cpp_kernel = [
            arg for arg in kernel.arg_names if arg in kernel_args
        ]

        from torch._higher_order_ops.triton_kernel_wrap import identify_mutated_tensors

        autotuned_kwargs = configs[0].kwargs if len(configs) > 0 else {}
        self.mutable_args = [
            kernel_args[key]
            for key in identify_mutated_tensors(
                kernel, {**kernel_args, **autotuned_kwargs}
            )
        ]

        self.mutation_outputs = [
            MutationOutput(NoneLayout(self.device), buf, self)
            for buf in self.mutable_args
        ]
        V.graph.register_operation(self)

    def get_outputs(self) -> List[Buffer]:
        return list(self.mutation_outputs)

    def get_device(self) -> torch.device:
        return self.device


class InplaceBernoulliFallback(ExternKernel):
    """
    This needs to be a custom class to handle mutation properly
    """

    def codegen(self, wrapper):
        (x,) = (t.codegen_reference() for t in self.inputs)

        if V.graph.cpp_wrapper and config.abi_compatible:
            # Inductor doesn't really support aten Generator, so the Generator kwarg is always NULL here,
            # which needs to be explicitly generated for cpp wrapper
            wrapper.writeline(
                f"{self.get_kernel_name()}({x}, {', '.join(map(repr, self.constant_args))}, NULL){wrapper.ending}"
            )
        else:
            wrapper.writeline(
                f"{self.get_kernel_name()}({x}, {', '.join(map(repr, self.constant_args))}){wrapper.ending}"
            )

    def should_allocate(self):
        return False

    def get_mutation_names(self):
        return [self.inputs[0].get_name()]

    def get_unbacked_symbol_defs(self) -> OrderedSet[sympy.Symbol]:
        return OrderedSet()

    def __init__(self, op_overload, x, *constant_args):
        super().__init__(
            None,
            NoneLayout(x.get_device()),  # type: ignore[arg-type]
            self.unwrap_storage([x]),
            constant_args,
            op_overload=op_overload,
        )
        V.graph.mark_buffer_mutated(x.get_name())
        self.name = V.graph.register_buffer(self)
        V.graph.register_operation(self)
        self.python_kernel_name = "aten.bernoulli_"
        if not config.abi_compatible:
            # TODO: this should be simplified once we switch to ABI-compatible only
            self.cpp_kernel_name = "at::native::bernoulli_"


# Used to deal with torch.complex types
class InplaceCopyFallback(ExternKernel):
    """
    This needs to be a custom class to handle mutation properly
    """

    def codegen(self, wrapper):
        (dst, src, non_blocking) = self.codegen_args()
        wrapper.writeline(
            f"{self.get_kernel_name()}({dst}, {src}, {non_blocking}){wrapper.ending}"
        )

    def should_allocate(self):
        return False

    def get_mutation_names(self):
        return [self.inputs[0].get_name()]

    def get_unbacked_symbol_defs(self) -> OrderedSet[sympy.Symbol]:
        return OrderedSet()

    def __init__(
        self,
        layout,
        inputs,
        constant_args,
    ):
        super().__init__(
            None,
            layout,
            inputs,
            constant_args,
            python_kernel_name="aten.copy_",
            cpp_kernel_name=(
                "aoti_torch_copy_" if config.abi_compatible else "at::_ops::copy_::call"
            ),
        )
        V.graph.mark_buffer_mutated(inputs[0].get_name())
        self.name = V.graph.register_buffer(self)
        V.graph.register_operation(self)

    @classmethod
    def create(cls, dst, src, non_blocking: bool = False):
        inputs = [cls.realize_input(t) for t in [dst, src]]
        constant_args = (non_blocking,)
        result = InplaceCopyFallback(
            NoneLayout(dst.get_device()),  # type: ignore[arg-type]
            inputs,
            constant_args,
        )
        return result


class MutatingFirstArgExternKernel(ExternKernel):
    """
    This needs to be a custom class to handle mutation properly
    """

    def codegen(self, wrapper):
        argrefs = [
            *(t.codegen_reference() for t in self.inputs),
            *map(repr, self.constant_args),
        ]
        wrapper.writeline(
            f"{self.get_kernel_name()}({', '.join(argrefs)}){wrapper.ending}"
        )

    def should_allocate(self):
        return False

    def get_mutation_names(self):
        return [self.inputs[0].get_name()]

    def get_unbacked_symbol_defs(self) -> OrderedSet[sympy.Symbol]:
        return OrderedSet()

    def has_side_effects(self):
        return True


class ResizeStorageBytes(MutatingFirstArgExternKernel):
    def __init__(self, variable, new_size):
        assert isinstance(new_size, int), "TODO: dynamic shapes"
        super().__init__(
            None,
            NoneLayout(variable.get_device()),  # type: ignore[arg-type]
            self.unwrap_storage([variable]),
            constant_args=(new_size,),
        )
        V.graph.mark_buffer_mutated(variable.get_name())
        self.name = V.graph.register_buffer(self)
        V.graph.register_operation(self)
        self.python_kernel_name = "inductor_ops.resize_storage_bytes_"
        self.cpp_kernel_name = "torch::inductor::resize_storage_bytes_"
        V.graph.never_reuse_buffers.add(variable.data.get_name())


class SetSourceTensorKernel(ExternKernelAlloc):
    def __init__(self, self_tensor, storage_tensor):
        self_tensor.freeze_layout()
        super().__init__(
            self_tensor.get_layout(),
            [self_tensor, storage_tensor],
            python_kernel_name="torch.ops.aten.set_.source_Tensor",
        )
        V.graph.never_reuse_buffers.add(self_tensor.data.get_name())
        V.graph.never_reuse_buffers.add(storage_tensor.get_name())
        V.graph.never_reuse_buffers.add(self.get_name())
        device = storage_tensor.get_device()
        self.mutation_outputs = [
            MutationOutput(NoneLayout(device), self_tensor, self),
            MutationOutput(NoneLayout(device), storage_tensor, self),
        ]

    def get_inputs_that_alias_output(self):
        return [self.inputs[0].get_name(), self.inputs[1].get_name()]


class ScatterFallback(ExternKernel):
    """
    This needs to be a custom class to handle mutation properly.
    This class handles both aten.scatter_ and aten.scatter_reduce_.
    It also handle the case `src` being a scalar properly.
    """

    def codegen(self, wrapper):
        reduce = self.kwargs["reduce"]
        if V.graph.cpp_wrapper:
            # Follow aten/src/ATen/native/ReductionType.h:get_operator_enum
            get_operator_enum = {"add": "sum", "multiply": "prod"}
            if reduce in get_operator_enum:
                reduce = get_operator_enum[reduce]

        if self.src_is_tensor:
            (x, index, src) = (t.codegen_reference() for t in self.inputs)
        else:
            (x, index) = (t.codegen_reference() for t in self.inputs)
            src = self.constant_args[1]
        wrapper.generate_scatter_fallback(
            x,
            [x, self.constant_args[0], index, src],
            self.cpp_kernel_name,
            self.python_kernel_name,
            self.src_is_tensor,
            reduce,
            self.codegen_kwargs(),
        )

    def should_allocate(self):
        return False

    def get_mutation_names(self):
        return [self.inputs[0].get_name()]

    def get_unbacked_symbol_defs(self) -> OrderedSet[sympy.Symbol]:
        return OrderedSet()

    def __init__(
        self,
        op_overload,
        x,
        dim: int,
        index,
        src,
        *,
        reduce: Optional[str] = None,
        include_self: bool = True,
    ):
        self.src_is_tensor = isinstance(src, TensorBox)

        constant_args: Tuple[Any, ...]
        if self.src_is_tensor:
            tensors = [self.realize_input(t) for t in [x, index, src]]
            constant_args = (dim,)
        else:
            tensors = [self.realize_input(t) for t in [x, index]]
            constant_args = (dim, src)

        super().__init__(
            None,
            NoneLayout(x.get_device()),  # type: ignore[arg-type]
            self.unwrap_storage(tensors),
            constant_args,
            {"reduce": reduce, "include_self": include_self},
            python_kernel_name=str(op_overload),
            ordered_kwargs_for_cpp_kernel=["reduce", "include_self"],
            op_overload=op_overload,
        )
        self.cpp_kernel_name = get_aten_cpp_kernel_name(op_overload)
        V.graph.mark_buffer_mutated(x.get_name())
        self.name = V.graph.register_buffer(self)
        V.graph.register_operation(self)


class IndexPutFallback(ExternKernel):
    """
    This needs to be a custom class to handle mutation and indices properly
    """

    def codegen(self, wrapper):
        (x, values, *valid_indices) = (t.codegen_reference() for t in self.inputs)
        indices = []
        iter_valid_indices = iter(valid_indices)
        for i, _ in enumerate(self.indices):
            if self.indices[i] is not None:
                indices.append(next(iter_valid_indices))
            else:
                indices.append(V.graph.wrapper_code.none_str)

        wrapper.generate_index_put_fallback(
            self.get_kernel_name(), x, indices, values, *self.codegen_const_args()
        )

    def should_allocate(self):
        return False

    def get_mutation_names(self):
        return [self.inputs[0].get_name()]

    def get_unbacked_symbol_defs(self) -> OrderedSet[sympy.Symbol]:
        return OrderedSet()

    def __init__(self, op_overload, x, indices, values, accumulate):
        self.indices = indices
        valid_indices = [i for i in indices if i is not None]
        tensors = [self.realize_input(x) for x in [x, values, *valid_indices]]
        cpp_kernel_name = (
            "aoti_torch_index_put_out" if config.abi_compatible else "at::index_put_out"
        )
        super().__init__(
            None,
            NoneLayout(x.get_device()),  # type: ignore[arg-type]
            self.unwrap_storage(tensors),
            (accumulate,),
            python_kernel_name="aten.index_put_",
            cpp_kernel_name=cpp_kernel_name,
            op_overload=op_overload,
        )
        V.graph.mark_buffer_mutated(self.inputs[0].get_name())
        self.name = V.graph.register_buffer(self)
        V.graph.register_operation(self)


class DeviceCopy(ExternKernelOut):
    @classmethod
    def create(cls, x, device):
        if (
            not x.is_extern()
            and all(r in V.graph.constants for r in x.get_read_names())
            and not config.aot_inductor.use_runtime_constant_folding
        ):
            return x.constant_to_device(device)

        V.graph.add_device_info(device)
        V.graph.add_device_info(x.get_device())

        developer_warning("DeviceCopy in input program")
        return DeviceCopy(
            FlexibleLayout(
                device=device,
                dtype=x.get_dtype(),
                size=x.get_size(),
            ),
            [cls.realize_input(x)],
        )

    def codegen(self, wrapper):
        args = self.codegen_args()
        assert len(args) == 1
        if self.output_view:
            wrapper.codegen_device_copy(args[0], self.output_view.codegen_reference())
        else:
            wrapper.codegen_device_copy(args[0], self.codegen_reference())


class DynamicScalar(ExternKernel):
    """
    The result of a call to aten._local_scalar_dense.
    """

    def get_reads(self):
        return ()

    def should_allocate(self):
        return False

    def __init__(self, sym, keypath, data):
        data.realize()
        super().__init__(None, NoneLayout(torch.device("cpu")), self.unwrap_storage([data]))  # type: ignore[arg-type]
        self.sym = sym
        self.keypath = keypath

    def get_unbacked_symbol_defs(self) -> OrderedSet[sympy.Symbol]:
        return OrderedSet([self.sym])

    def codegen(self, wrapper):
        wrapper.codegen_dynamic_scalar(self)


class AssertScalar(ExternKernel):
    """
    The result of a call to aten._assert_scalar
    """

    def get_reads(self):
        return ()

    def should_allocate(self):
        return False

    def __init__(self, scalar, msg):
        super().__init__(
            # Buffer(name, layotu)
            None,
            NoneLayout(torch.device("cpu")),  # type: ignore[arg-type]
            # InputsKernel(inputs)
            [],
        )  # type: ignore[arg-type]
        self.scalar = scalar
        self.msg = msg

    def has_side_effects(self):
        return True

    def get_unbacked_symbol_uses(self):
        return free_unbacked_symbols(self.scalar)

    def codegen(self, wrapper):
        if V.graph.cpp_wrapper:
            pass
        else:
            # NB: It is EXTREMELY important not to simplify the scalar under
            # assertion here, because simplify is done with respect to
            # runtime asserts.  So if you have "u0 == 0" in the runtime
            # asserts, if you subsequently try to simplify(u0 == 0), you will
            # get True (because we've already runtime assert'ed that it's
            # true).  But we're code generating the actual runtime assert
            # here!!
            wrapper.writeline(
                f"if not {V.graph.wrapper_code.codegen_python_sizevar(self.scalar, simplify=False)}:"
            )
            wrapper.writeline(f"    raise RuntimeError({repr(self.msg)})")
            # No one should ever use this buffer, but for uniformity
            # define the variable and assign it None
            wrapper.writeline(f"{self.get_name()} = None")


@dataclasses.dataclass
class ExternKernelNode:
    name: str
    node: export_schema.Node


has_c_shim = OrderedSet(
    [
        aten._embedding_bag.default,
        aten._fft_c2c.default,
        aten._scaled_dot_product_efficient_attention.default,
        aten._scaled_dot_product_flash_attention.default,
        aten._scaled_dot_product_cudnn_attention.default,
        aten._scaled_mm.default,
        aten.addmm.out,
        aten.bmm.out,
        aten.copy_.default,
        aten.mm.out,
        aten.repeat_interleave.Tensor,
        aten.nonzero.default,
        aten.view.dtype,
        aten.view_as_real.default,
    ]
)


class FallbackKernel(ExternKernelAlloc):
    def __init__(
        self,
        layout,
        kernel,
        tensor_args,
        nontensor_args,
        unflatten_args,
        kwargs=None,
        *,
        unbacked_bindings=None,
    ):
        if (
            kernel == aten.mul.Tensor
            and len(tensor_args) == 1
            and len(nontensor_args) == 1
        ):
            # When aten.mul.Tensor's second arg is constant, cpp wrapper expects
            # to call mul_Scalar. A more proper fix is to do it in decomposition.
            # See https://github.com/pytorch/pytorch/issues/123478
            kernel = aten.mul.Scalar

        super().__init__(
            layout,
            tuple(tensor_args),
            tuple(nontensor_args),
            op_overload=kernel,
        )

        # We need output buffers for generating kernel arguments in the
        # abi-compatible mode, where we retrieve outputs by pass each individual
        # output through the abi-compatible interface.
        self.outputs: Sequence[Any] = []
        self.use_runtime_dispatch = False
        self.unbacked_bindings = unbacked_bindings

        assert isinstance(
            kernel,
            (
                torch._ops.OpOverload,
                torch._ops.HigherOrderOperator,
            ),
        ), f"Fails to create FallbackKernel for {kernel}: {type(kernel)} not supported"
        self.op_overload = kernel
        self.unflatten_args = unflatten_args
        self.kwargs = {} if kwargs is None else kwargs
        V.graph.warn_fallback(self.python_kernel_name)

        # args that are aliased
        self.alias_names: List[str] = []
        # args that are mutated AND returned from the op
        self.mutation_names: List[str] = []

        if isinstance(self.op_overload, torch._ops.HigherOrderOperator):
            # We assume here that HOPs with FallbackKernel are functional.
            # This may not always be true! HOPs must individually opt-in to
            # FallbackKernel, so please check this if you opt-in.
            return

        if "_c10d_functional" in self.op_overload.name():
            # _c10d_functional kernels are lowered into _CollectiveKernel which
            # derives from FallbackKernel for the cpp codegen. The kernels
            # don't pass the can_auto_functionalize check, but their mutation
            # is handled properly by _CollectiveKernel.
            return

        schema = self.op_overload._schema

        # NOTE: [FallbackKernel supported operators]
        # We only support three types of operators:
        # - functional ops
        # - view ops
        # - inplace aten ops
        # - mutating ops that are auto-functionalizable. That is,
        # the operator may mutate any number of inputs, but its outputs
        # may not alias any of the inputs.
        #
        # The unsupported cases usually do not show up here (because
        # AOTAutograd functionalized them away); the only way for an in-place
        # op to show up here is if a lowering or pass introduced it.
        if torch._library.utils.mutates_and_returns_first_arg(self.op_overload):
            self.mutation_names.append(tensor_args[0].get_name())
            return

        if schema.is_mutable and not can_auto_functionalize(kernel):
            raise NotImplementedError(
                f"NYI: Can't generate FallbackKernel for {kernel}"
            )

        schema_args = schema.arguments
        args, kwargs = self.unflatten_args(self.inputs, self.constant_args)

        def handle_aliasing_and_mutation(info, arg):
            # Assertions to make sure we didn't mismatch args
            if isinstance(info.type, torch.ListType):
                assert isinstance(arg, (list, tuple))
            is_optional_tensor = isinstance(
                info.type, torch.OptionalType
            ) and isinstance(info.type.getElementType(), torch.TensorType)
            is_list_tensor = isinstance(info.type, torch.ListType) and isinstance(
                info.type.getElementType(), torch.TensorType
            )
            if is_optional_tensor or isinstance(info.type, torch.TensorType):
                # PyTorch also accepts None and scalar types for args marked as "Tensor".
                # We're not going to check all of them here.
                assert not isinstance(arg, (tuple, list))

            if arg is None:
                return
            if info.alias_info is None:
                return

            def add_alias(t):
                self.alias_names.append(t.get_name())
                if info.alias_info.is_write:
                    self.mutation_outputs.append(
                        MutationOutput(NoneLayout(t.get_device()), t, self)
                    )

            if is_list_tensor:
                for tensor_arg in arg:
                    add_alias(tensor_arg)
            else:
                assert isinstance(info.type, torch.TensorType) or is_optional_tensor
                add_alias(arg)

        for info, arg in torch._library.utils.zip_schema(schema, args, kwargs):
            handle_aliasing_and_mutation(info, arg)

    def codegen_unbacked_symbol_defs(self, wrapper):
        if not hasattr(self, "unbacked_bindings"):
            return

        unbacked_bindings = resolve_unbacked_bindings(
            V.graph.sizevars.shape_env, self.unbacked_bindings
        )

        if not unbacked_bindings:
            return

        for s, keypath in unbacked_bindings.items():

            def go(expr, keypath):
                if keypath == ():
                    return expr

                if (
                    len(keypath) >= 2
                    and isinstance(keypath[0], CallMethodKey)
                    and isinstance(keypath[1], pytree.SequenceKey)
                ):
                    return go(
                        f"{expr}.{keypath[0].name}({keypath[1].idx})", keypath[2:]
                    )
                elif isinstance(keypath[0], CallMethodKey):
                    return go(f"{expr}.{keypath[0].name}()", keypath[1:])
                elif isinstance(keypath[0], pytree.SequenceKey):
                    return go(f"{expr}[{keypath[0].idx}]", keypath[1:])
                elif isinstance(keypath[0], DivideByKey):
                    # TODO: need to assert divisibility
                    # TODO: this is invalid C++ codegen
                    return go(f"{expr}.__floordiv__({keypath[0].divisor})", keypath[1:])
                else:
                    raise AssertionError(f"unrecognized keypath {keypath}")

            def go_outer():
                if V.graph.cpp_wrapper and config.abi_compatible:
                    # Special handling for the top level buffer access,
                    # because self.get_name() is actually never bound; the
                    # individual output arguments are bound by
                    # generate_c_shim_fallback_kernel
                    if len(self.outputs) == 1:
                        return go(self.outputs[0].get_name(), keypath)
                    else:
                        assert isinstance(keypath[0], pytree.SequenceKey)
                        return go(self.outputs[keypath[0].idx].get_name(), keypath[1:])
                else:
                    return go(self.get_name(), keypath)

            wrapper.writeline(
                f"{wrapper.codegen_unbacked_symbol_decl(s)} = {go_outer()}{wrapper.ending}"
            )

    def get_unbacked_symbol_defs(self) -> OrderedSet[sympy.Symbol]:
        if unbacked_bindings := getattr(self, "unbacked_bindings", None):
            return resolve_unbacked_bindings(
                V.graph.sizevars.shape_env, unbacked_bindings
            ).keys()
        else:
            return OrderedSet()

    def set_cpp_kernel(self, kernel):
        from .codegen.wrapper import get_cpp_op_schema

        assert (
            not kernel._schema.is_mutable
        ), f"mutable {kernel.__name__} is not supported with cpp_wrapper"

        # These checks are here because ops that return aliasing tensors will
        # return type Tensor& instead of Tensor, but codegen will always write
        # type Tensor on the LHS.
        def is_not_write(arg):
            return arg.alias_info is None or not arg.alias_info.is_write

        assert all(
            is_not_write(x) for x in kernel._schema.arguments
        ), f"{kernel.__name__} with alias_info arguments is not supported with cpp_wrapper"
        assert all(
            is_not_write(x) for x in kernel._schema.returns
        ), f"{kernel.__name__} with alias_info returns is not supported with cpp_wrapper"

        self.cpp_kernel_name = kernel._schema.name
        self.cpp_kernel_overload_name = kernel._schema.overload_name
        self.cpp_kernel_key = f"{self.cpp_kernel_name.replace('::', '_')}_{self.cpp_kernel_overload_name}"  # type: ignore[union-attr]

        self.cpp_op_schema = get_cpp_op_schema(kernel)

    def codegen_args(self):
        @dataclasses.dataclass
        class Shim:
            ref: Any

            def __repr__(self):
                return self.ref

        tensor_args = [Shim(x.codegen_reference()) for x in self.inputs]
        args, kwargs = self.unflatten_args(tensor_args, self.constant_args)
        if V.graph.cpp_wrapper and isinstance(self.op_overload, torch._ops.OpOverload):
            args = self.fill_non_provided_args(args, kwargs)
            args = [
                V.graph.wrapper_code.val_to_arg_str(x, param.real_type)
                for param, x in zip(self.op_overload._schema.arguments, args)
            ]
        else:
            args = [V.graph.wrapper_code.val_to_arg_str(x) for x in args]

        # let self.codegen_kwargs handle kwargs
        self.kwargs.update(kwargs)
        return args

    @staticmethod
    def find_device(tensor_args, example_output):
        if tensor_args:
            devices = [arg.get_device() for arg in tensor_args if arg.get_device()]
            return devices[0]
        if isinstance(example_output, torch.Tensor):
            return example_output.device
        if isinstance(example_output, (list, tuple)):
            device_set = {FallbackKernel.find_device(None, x) for x in example_output}
            # Remove None
            devices = [device for device in device_set if device]
            if len(devices) == 1:
                return devices[0]
            for device in devices:
                if is_gpu(device.type):
                    return device
            return devices[0]
        return None

    def has_side_effects(self):
        if isinstance(self.op_overload, torch._ops.HigherOrderOperator):
            return False
        return get_schema_info(self.op_overload).is_mutable()

    def get_inputs_that_alias_output(self):
        return self.alias_names

    def get_mutation_names(self):
        assert len(self.mutation_names) <= 1
        return self.mutation_names

    # ProxyExecutor Design Note
    # We export the ExternFallbackNodes (for custom ops) into a serialized file
    # and run it with a host side proxy executor to address the ABI problem
    # This is currently only implemented for fbcode. Eventually, we will also make this work for OSS.
    # Detailed design doc can be found at
    # https://docs.google.com/document/d/1wC4DOZFaYym2t1Esz0X5yxlLI3RDnSiyRbUus3bkJ64/edit?usp=sharing
    def export_extern_kernel_node(self):
        assert isinstance(self, FallbackKernel)
        args, kwargs = self.unflatten_args(self.inputs, self.constant_args)
        args = self.fill_non_provided_args(args, kwargs)
        ordered_kwargs = [
            kwargs.get(key, None) for key in self.ordered_kwargs_for_cpp_kernel
        ]
        if not V.graph.aot_mode:
            # No need to serialize in the cpp wrapper JIT mode
            return [*args, *ordered_kwargs]

        serializer = GraphModuleSerializer(None, None)  # type: ignore[arg-type]
        named_arguments = serializer.serialize_inputs(self.op_overload, args, kwargs)  # type: ignore[arg-type]

        # serialize_outputs
        def handle_single_output(return_type, output):
            if isinstance(return_type, torch.TensorType):
                # For single Tensor
                out = output
                if isinstance(output, (list, tuple)):
                    assert len(output) == 1
                    out = output[0]
                return export_schema.Argument.create(
                    as_tensor=export_schema.TensorArgument(name=out.get_name())
                )
            elif isinstance(return_type, torch.ListType) and isinstance(
                return_type.getElementType(), torch.TensorType
            ):
                # For single TensorList
                return export_schema.Argument.create(
                    as_tensors=[
                        export_schema.TensorArgument(name=out.get_name())
                        for out in output
                    ]
                )
            else:
                raise RuntimeError(f"Unsupported return type {type(return_type)}")

        target = self.op_overload
        returns = target._schema.returns  # type: ignore[union-attr]
        if len(returns) == 1:
            return_type = returns[0].real_type
            output_arguments = [handle_single_output(return_type, self.outputs)]
        else:
            # For tuple returns, e.g "-> (Tensor, Tensor)" or "-> (Tesnor, Tensor[])"
            assert isinstance(self.outputs, tuple)
            assert len(returns) == len(self.outputs)
            output_arguments = [
                handle_single_output(return_schema.real_type, output)
                for return_schema, output in zip(returns, self.outputs)
            ]

        node = ExternKernelNode(
            name=self.get_name(),
            node=export_schema.Node(
                target=self.op_overload.name(),  # type: ignore[union-attr]
                inputs=named_arguments,
                outputs=output_arguments,
                metadata={},
            ),
        )

        V.graph.extern_kernel_nodes.append(node)

        return [*args, *ordered_kwargs]

    def codegen(self, wrapper):
        kernel = self.op_overload
        if kernel.namespace == "aten":  # type: ignore[union-attr]
            # Aten Fallback Ops
            assert isinstance(kernel, torch._ops.OpOverload)
            if V.graph.cpp_wrapper:
                if (
                    config.is_fbcode()
                    and kernel not in has_c_shim
                    # C shim v2 is torchgen-ed, which should cover all aten ops.
                    # If you do hit a missed op, please update gen_aoti_c_shim.py.
                    and config.c_shim_version == "1"
                ):
                    log.warning(
                        "%s is missing a c-shim implementation, using proxy executor as fallback",
                        kernel,
                    )
                    self.use_runtime_dispatch = True
                    self.set_cpp_kernel(kernel)
            else:
                self.python_kernel_name = str(kernel)
        elif kernel.namespace == "_quantized":  # type: ignore[union-attr]
            # Internal Quantized Fallback Ops
            assert isinstance(kernel, torch._ops.OpOverload)
            if V.graph.cpp_wrapper:
                self.set_cpp_kernel(kernel)
                if not config.abi_compatible:
                    self.use_runtime_dispatch = True
            else:
                self.python_kernel_name = str(kernel)
        elif isinstance(kernel, torch._ops.HigherOrderOperator):
            self.python_kernel_name = f"torch.ops.higher_order.{kernel.__name__}"
        else:
            # For non-aten OpOverload, i.e. custom ops
            self.python_kernel_name = f"{kernel.__module__.replace('._ops.', '.ops.')}.{kernel.__name__}"  # type: ignore[union-attr]
            if V.graph.cpp_wrapper:
                self.use_runtime_dispatch = True
                self.set_cpp_kernel(kernel)

        if self.use_runtime_dispatch:
            self.codegen_comment(wrapper)

            exported_args = None
            args = None
            if config.abi_compatible:
                exported_args = self.export_extern_kernel_node()
            else:
                args = [*self.codegen_args(), *self.codegen_kwargs()]

            wrapper.generate_extern_kernel_alloc_and_find_schema_if_needed(
                self.get_name(),
                self.python_kernel_name,
                self.cpp_kernel_name,
                args,
                self.cpp_op_schema,
                self.cpp_kernel_key,
                self.cpp_kernel_overload_name,
                self.op_overload,
                exported_args,
                self.outputs,
            )
        else:
            self.codegen_comment(wrapper)
            args = [*self.codegen_args(), *self.codegen_kwargs()]
            V.graph.wrapper_code.generate_fallback_kernel(self, args)
            if isinstance(self.layout, Layout):
                self.codegen_size_asserts(wrapper)

        self.codegen_unbacked_symbol_defs(wrapper)

    @staticmethod
    def tensor_to_layout(output: torch.Tensor):
        return FixedLayout(
            output.device,
            output.dtype,
            convert_shape_to_inductor(output.size()),
            convert_shape_to_inductor(output.stride()),
        )

    @classmethod
    def create(cls, kernel, *args, **kwargs):
        fake_incorrect_kernels = (aten._fused_moving_avg_obs_fq_helper_functional,)
        context = (
            V.graph.fake_mode if kernel not in fake_incorrect_kernels else nullcontext()
        )
        with context:
            (
                example_output,
                tensor_args,
                non_tensor_args,
                unflatten_args,
                unbacked_bindings,
            ) = cls.process_kernel(kernel, *args, **kwargs)

        device = cls.find_device(tensor_args, example_output)
        if example_output is None:
            packed = cls(
                NoneLayout(device),
                kernel,
                tensor_args,
                non_tensor_args,
                unflatten_args,
                unbacked_bindings=unbacked_bindings,
            )

        else:
            assert device, "Not sure where to find device info"
            packed = cls(
                MultiOutputLayout(device),
                kernel,
                tensor_args,
                non_tensor_args,
                unflatten_args,
                unbacked_bindings=unbacked_bindings,
            )

        def generate_output(output, indices):
            if isinstance(output, (list, tuple)):
                return type(output)(
                    generate_output(output[i], indices + [(type(output), i)])
                    for i in range(len(output))
                )
            elif isinstance(output, dict):
                return {
                    key: generate_output(val, indices + [(type(output), key)])
                    for key, val in output.items()
                }
            elif isinstance(output, torch.Tensor):
                return MultiOutput(
                    cls.tensor_to_layout(output),
                    packed,
                    indices,
                )
            elif isinstance(output, int):
                return output
            elif isinstance(output, torch.SymInt):
                return output.node.expr
            else:
                assert (
                    output is None
                ), f"FallbackKernel output type {type(output)} is not supported"
                return None

        outputs = generate_output(example_output, [])
        if isinstance(outputs, (list, tuple, dict)):
            packed.outputs = outputs  # type: ignore[assignment]
        else:
            packed.outputs = [outputs]
        return outputs

    def apply_constraint(self):
        return super().apply_constraint()


@dataclasses.dataclass
class ComplexView(FallbackKernel):
    """View a complex number as two dtyped numbers or vice versa"""

    def should_allocate(self):
        return False

    def get_inputs_that_alias_output(self):
        # Signal to codegen that our output buffer isn't safe to reuse
        return [self.inputs[0].get_name()]

    def __init__(
        self,
        layout,
        kernel,
        tensor_args,
        nontensor_args,
        unflatten_args,
        *,
        unbacked_bindings=None,
    ):
        super().__init__(
            layout,
            kernel,
            tensor_args,
            nontensor_args,
            unflatten_args,
            unbacked_bindings=unbacked_bindings,
        )


@dataclasses.dataclass
class MultiOutputLayout(IRNode):
    device: torch.device


class MultiOutput(ExternKernel):
    # Given an input MultiOutputLayout buffer, indexes out an actual buffer
    # from that result.  This doesn't actually produce multiple outputs,
    # that's MultiOutputLayout!
    def codegen_list_tuple_access(self, basename, indices):
        if len(indices) > 0:
            itype, i = indices[0]
            if issubclass(itype, list):
                return self.codegen_list_tuple_access(f"{basename}[{i}]", indices[1:])
            elif issubclass(itype, tuple):
                # cpp wrapper code needs to use std::get<> to access a tuple
                tuple_access = V.graph.wrapper_code.codegen_tuple_access(
                    basename, self.get_name(), str(i)
                )
                return self.codegen_list_tuple_access(tuple_access, indices[1:])
            elif issubclass(itype, dict):
                return self.codegen_list_tuple_access(f"{basename}['{i}']", indices[1:])
            else:
                raise AssertionError("non supported index type: ", itype)
        else:
            return basename

    def codegen(self, wrapper):
        wrapper.codegen_multi_output(
            self.get_name(),
            self.codegen_list_tuple_access(self.inputs[0].get_name(), self.indices),
        )

    def __init__(self, layout, input, indices: List[Tuple[Any, ...]]):
        super().__init__(None, layout, [input], ())
        self.name = V.graph.register_buffer(self)
        V.graph.register_operation(self)
        self.indices = indices

    def get_unbacked_symbol_uses(self) -> OrderedSet[sympy.Symbol]:
        return self.inputs[0].get_unbacked_symbol_uses()

    def should_allocate(self):
        return False

    def get_inputs_that_alias_output(self):
        return [
            inp.get_name()
            for inp in self.inputs
            if isinstance(inp, FallbackKernel)
            and len(inp.get_inputs_that_alias_output()) > 0
        ]


@dataclasses.dataclass
class MutableBox(IRNode):
    """
    TensorBox / StorageBox allow in-place mutation of Tensors
    """

    data: IRNode

    def __getattr__(self, name):
        fn = getattr(self.data, name)
        if callable(fn):
            return fn
        raise AttributeError(f"{type(self.data).__name__}.{name} not callable")

    def realize(self):
        return self.data.realize()

    def get_unbacked_symbol_uses(self) -> OrderedSet[sympy.Symbol]:
        return self.data.get_unbacked_symbol_uses()

    def get_read_names(self) -> Set[str]:
        return self.data.get_read_names()

    def get_defining_op(self):
        return self.data.get_defining_op()

    def codegen_reference(self, writer=None):
        return self.data.codegen_reference(writer)

    @property
    def layout(self):
        return self.data.get_layout()

    def get_layout(self):
        return self.layout

    def get_size(self):
        return self.data.get_size()

    @property
    def dtype(self):
        return self.data.dtype

    def __str__(self):
        if isinstance(self.data, MutableBox):
            line0 = f"{type(self).__name__}({type(self.data).__name__}("
            endl = "))"
            inner = self.data.data
        else:
            line0 = f"{type(self).__name__}("
            inner = self.data
            endl = ")"

        lines = [
            line0,
            indent(str(inner)),
            endl,
        ]
        return "\n".join(lines)

    __repr__ = __str__


class TensorBox(MutableBox):
    @staticmethod
    def create(data):
        return TensorBox(StorageBox(data))


class StorageBox(MutableBox):
    def is_input_buffer(self):
        if isinstance(self.data, (InputBuffer, ReinterpretView)):
            return self.data.get_name() in V.graph.graph_inputs
        return False

    def is_module_buffer(self):
        return (
            isinstance(self.data, (ConstantBuffer))
            and self.data.get_name() in V.graph.constants
        )

    def realize(self):
        if isinstance(
            self.data,
            (
                ComputedBuffer,
                InputsKernel,
                InputBuffer,
                ReinterpretView,
                TemplateBuffer,
            ),
        ):
            return self.data.get_name()
        assert isinstance(self.data, (Pointwise, Reduction, Scan, Sort)), type(
            self.data
        )
        origin_node = self.data.get_origin_node()
        traceback = self.data.get_traceback()
        self.data = ComputedBuffer(
            name=None,
            layout=FlexibleLayout(
                device=self.data.get_device(),
                dtype=self.data.get_dtype(),
                size=self.data.get_size(),
            ),
            data=self.data,
        )
        self.data.name = V.graph.register_buffer(self.data)
        V.graph.register_operation(self.data)
        self.data.origins = self.origins
        self.data.origin_node = origin_node
        self.data.traceback = traceback
        return self.data.name

    def realize_hint(self):
        """
        Called on buffers we expect to be forced to realize later.
        """
        if (
            isinstance(self.data, (Pointwise, Reduction))
            and self.num_reads() > 1
            and self.is_pointwise_non_scalar_tensor_num_reads_larger_than_one()
        ):
            self.realize()

    def has_exceeded_max_reads(self):
        return isinstance(self.data, Pointwise) and (
            self.num_reads() > config.realize_acc_reads_threshold
            or self.has_large_inner_fn()
        )

    def mark_reuse(self, users):
        """
        A heuristic to decide if we should realize a tensor
        that is used multiple times.
        """

        def should_realize_on_cpu(loops: Union[Pointwise, Reduction]):
            """
            The heuristic for realizing reused result of heavy ops on cpu
            """
            heavy_ops = ["exp", "sigmoid"]  # a list of heavy ops
            fn_str = loops.inner_fn_str()
            return any((op + "(") in fn_str for op in heavy_ops)

        if (
            users > 1
            and isinstance(self.data, (Pointwise, Reduction))
            and (
                self.num_reads() > config.realize_reads_threshold
                or self.has_large_inner_fn()
                or (is_cpu(self.data) and should_realize_on_cpu(self.data))
            )
        ):
            self.realize()

    @cache_on_self
    def num_reads(self):
        data = self.data
        if isinstance(data, (InputsKernel, InputBuffer, ReinterpretView)):
            return 1
        if isinstance(data, ComputedBuffer):
            read_writes = data.get_read_writes()
        else:
            assert isinstance(data, (Pointwise, Reduction)), type(data)
            read_writes = ComputedBuffer(
                name=None,
                layout=FlexibleLayout(
                    device=data.get_device(),
                    dtype=data.get_dtype(),
                    size=data.get_size(),
                ),
                data=data,
            ).get_read_writes()
        return len(read_writes.reads)

    @cache_on_self
    def is_pointwise_non_scalar_tensor_num_reads_larger_than_one(self):
        # Skip the check for non Pointwise instances
        return (
            (sum(read.index != 0 for read in self.data.get_reads()) > 1)
            if isinstance(self.data, Pointwise)
            and all(
                not isinstance(read, dependencies.StarDep)
                for read in self.data.get_reads()
            )
            else True
        )


@dataclasses.dataclass
class Subgraph(IRNode):
    name: str
    graph_module: torch.fx.GraphModule
    graph: Optional[GraphLowering] = None


def _has_aliased_buffers(buffers):
    buffers = [
        buffer.unwrap_view() if isinstance(buffer, ReinterpretView) else buffer
        for buffer in buffers
    ]
    # assuming the same buffer is represented by the same IRNode object
    return len({id(buffer) for buffer in buffers}) < len(buffers)


@dataclasses.dataclass
class Conditional(ExternKernel):
    predicate: Optional[IRNode] = None
    operands: Optional[List[TensorBox]] = None
    true_subgraph: Optional[Subgraph] = None
    false_subgraph: Optional[Subgraph] = None
    outputs: Optional[List[MultiOutput]] = None

    def __init__(
        self,
        predicate: IRNode,
        operands: List[TensorBox],
        true_subgraph: Subgraph,
        false_subgraph: Subgraph,
        layout: MultiOutputLayout,
    ):
        self.predicate = predicate
        self.operands = operands
        self.true_subgraph = true_subgraph
        self.false_subgraph = false_subgraph

        inputs = []
        if not isinstance(predicate, ShapeAsConstantBuffer):
            inputs.append(predicate)
        inputs.extend(operands)

        super().__init__(
            name=None,
            layout=layout,  # type: ignore[arg-type]
            inputs=inputs,  # type: ignore[list-item]
        )

        self.name = V.graph.register_buffer(self)
        V.graph.register_operation(self)

    @classmethod
    def create(
        cls,
        predicate: TensorBox,
        true_fn: Subgraph,
        false_fn: Subgraph,
        operands: List[TensorBox],
    ):
        predicate = cls.realize_input(predicate)
        operands = [cls.realize_input(x) for x in operands]

        fx_operands = V.graph.current_node.args[-1]
        fake_operands = [x.meta["val"] for x in fx_operands]  # type: ignore[union-attr]

        for subgraph in (true_fn, false_fn):
            if subgraph.graph is None:
                # create and lower subgraphs
                subgraph.graph = V.graph.make_subgraph(
                    gm=subgraph.graph_module,
                    example_inputs=fake_operands,
                    subgraph_name=subgraph.name,
                )
                with V.set_graph_handler(subgraph.graph):
                    subgraph.graph.run(*fake_operands)

        true_outputs = true_fn.graph.graph_outputs  # type: ignore[union-attr]
        false_outputs = true_fn.graph.graph_outputs  # type: ignore[union-attr]

        for name, outputs in (("true_fn", true_outputs), ("false_fn", false_outputs)):
            if _has_aliased_buffers(true_outputs):
                raise AssertionError(
                    "Output aliasing is currently not supported in compiled torch.cond. "
                    f"The outputs of the {name} subgraph of torch.cond are aliased: {outputs}"
                )

        # make sure true and false outputs are structurally equivalent
        assert len(true_outputs) == len(false_outputs), (true_outputs, false_outputs)
        for i, (to, fo) in enumerate(zip(true_outputs, false_outputs)):
            assert to.get_size() == fo.get_size(), (i, to, fo)
            assert to.get_stride() == fo.get_stride(), (i, to, fo)
            assert to.get_device() == fo.get_device(), (i, to, fo)
            assert to.get_dtype() == fo.get_dtype(), (i, to, fo)
            assert to.get_layout().offset == fo.get_layout().offset, (i, to, fo)

        if not isinstance(predicate, ShapeAsConstantBuffer):
            # use predicate device for consistent codegen-ing
            device = predicate.get_device()
        else:
            # predicate is not a Tensor: use first operand's device
            assert (
                len(operands) > 0
            ), "When predicate is not a Tensor, there must be at least one operand in torch.cond."
            device = operands[0].get_device()

        conditional = Conditional(
            predicate=predicate,
            operands=operands,
            true_subgraph=true_fn,
            false_subgraph=false_fn,
            layout=MultiOutputLayout(device),
        )

        outputs = [
            MultiOutput(
                FixedLayout(
                    device=output.get_device(),
                    dtype=output.get_dtype(),
                    size=output.get_size(),
                    stride=output.get_stride(),
                    offset=output.get_layout().offset,
                ),
                conditional,
                [(list, i)],
            )
            # as the true and false outputs are equivalent,
            # we can use either of them here as a "template"
            for i, output in enumerate(true_outputs)
        ]

        conditional.outputs = outputs
        return outputs

    def codegen(self, wrapper):
        wrapper.codegen_conditional(self)


@dataclasses.dataclass
class WhileLoop(ExternKernel):
    carried_inputs: Optional[List[TensorBox]] = None
    additional_inputs: Optional[List[TensorBox]] = None
    cond_subgraph: Optional[Subgraph] = None
    body_subgraph: Optional[Subgraph] = None
    outputs: Optional[List[MultiOutput]] = None

    def __init__(
        self,
        carried_inputs: List[TensorBox],
        additional_inputs: List[TensorBox],
        cond_subgraph: Subgraph,
        body_subgraph: Subgraph,
        layout: MultiOutputLayout,
    ):
        self.carried_inputs = carried_inputs
        self.additional_inputs = additional_inputs
        self.cond_subgraph = cond_subgraph
        self.body_subgraph = body_subgraph

        super().__init__(
            name=None,
            layout=layout,  # type: ignore[arg-type]
            inputs=carried_inputs + additional_inputs,  # type: ignore[list-item]
        )

        self.name = V.graph.register_buffer(self)
        V.graph.register_operation(self)

    @classmethod
    def create(
        cls,
        cond_fn: Subgraph,
        body_fn: Subgraph,
        carried_inputs: List[TensorBox],
        additional_inputs: List[TensorBox],
    ):
        carried_inputs = [cls.realize_input(x) for x in carried_inputs]
        additional_inputs = [cls.realize_input(x) for x in additional_inputs]
        all_inputs = carried_inputs + additional_inputs

        fx_all_inputs = V.graph.current_node.args[-2] + V.graph.current_node.args[-1]  # type: ignore[operator]
        fake_all_inputs = [x.meta["val"] for x in fx_all_inputs]  # type: ignore[union-attr]

        for subgraph in (cond_fn, body_fn):
            if subgraph.graph is None:
                # create and lower subgraphs
                subgraph.graph = V.graph.make_subgraph(
                    gm=subgraph.graph_module,
                    example_inputs=fx_all_inputs,  # type: ignore[arg-type]
                    subgraph_name=subgraph.name,
                )
                with V.set_graph_handler(subgraph.graph):
                    subgraph.graph.run(*fake_all_inputs)

        cond_outputs = cond_fn.graph.graph_outputs  # type: ignore[union-attr]
        body_outputs = body_fn.graph.graph_outputs  # type: ignore[union-attr]

        if _has_aliased_buffers(body_outputs):
            raise AssertionError(
                "Output aliasing is currently not supported in compiled torch.while_loop. "
                f"The outputs of the body_fn subgraph of torch.while_loop are aliased: {body_outputs}"
            )

        # make sure cond_fn returns a boolean scalar Tensor
        assert len(cond_outputs) == 1, cond_outputs
        assert cond_outputs[0].get_dtype() == torch.bool, cond_outputs
        assert len(cond_outputs[0].get_size()) == 0, cond_outputs

        assert (
            len(all_inputs) > 0
        ), "torch.while_loop is assumed to have at least one operand."

        device = all_inputs[0].get_device()

        # make sure carried_inputs and body outputs are structurally equivalent
        assert len(carried_inputs) == len(body_outputs), (carried_inputs, body_outputs)
        for i, (op, bo) in enumerate(zip(carried_inputs, body_outputs)):
            assert op.get_size() == bo.get_size(), (i, op, bo)
            assert op.get_stride() == bo.get_stride(), (i, op, bo)
            # assume all carried_inputs and outputs are on the same device
            # as the MultiOutputLayout below requires single device
            assert op.get_device() == bo.get_device() == device, (i, op, bo, device)
            assert op.get_dtype() == bo.get_dtype(), (i, op, bo)
            assert op.get_layout().offset == bo.get_layout().offset, (i, op, bo)

        while_loop = WhileLoop(
            carried_inputs=carried_inputs,
            additional_inputs=additional_inputs,
            cond_subgraph=cond_fn,
            body_subgraph=body_fn,
            # asserted above that there is at least one operand
            layout=MultiOutputLayout(device),
        )

        outputs = [
            MultiOutput(
                FixedLayout(
                    device=output.get_device(),
                    dtype=output.get_dtype(),
                    size=output.get_size(),
                    stride=output.get_stride(),
                    offset=output.get_layout().offset,
                ),
                while_loop,
                [(list, i)],
            )
            for i, output in enumerate(body_outputs)
        ]

        for inp, out in zip(carried_inputs, outputs):
            if inp.get_name() in V.graph.graph_inputs:
                # if a carried input of the while_loop is a graph input,
                # it can be returned as is when the number of iterations
                # is zero. due to this, we can't (generally) reuse the
                # output buffers corresponding to the graph inputs, as
                # the inputs may end up being mutated.
                V.graph.never_reuse_buffers.add(out.get_name())

        while_loop.outputs = outputs
        return outputs

    def codegen(self, wrapper):
        wrapper.codegen_while_loop(self)


class EffectfulKernel(FallbackKernel):
    def __init__(
        self,
        layout,
        kernel,
        tensor_args,
        nontensor_args,
        unflatten_args,
        kwargs=None,
        *,
        unbacked_bindings=None,
    ):
        super().__init__(
            layout,
            kernel,
            tensor_args,
            nontensor_args,
            unflatten_args,
            kwargs=None,
            unbacked_bindings=unbacked_bindings,
        )

        from torch._higher_order_ops.effects import get_effect_key

        effect_type = get_effect_key(kernel, (*nontensor_args, *tensor_args), kwargs)
        assert effect_type is not None
        self.effect_type = effect_type
        self.prev_effect_buffer = V.graph.effectful_ops.get(effect_type, None)
        V.graph.effectful_ops[effect_type] = self

    def get_read_writes(self):
        read_writes = super().get_read_writes()

        if self.prev_effect_buffer is not None:
            read_writes.reads.add(
                dependencies.StarDep(self.prev_effect_buffer.get_name())
            )

        return read_writes

    def has_side_effects(self):
        return True


@dataclasses.dataclass
class TorchBindObject(IRNode):
    name: str
    value: torch._C.ScriptObject

    def get_name(self):
        return self.name

    def get_device(self):
        return None  # is there a device??

    def codegen_reference(self, writer=None):
        return self.name


class InterpreterShim(torch.fx.Interpreter):
    @staticmethod
    @functools.lru_cache(None)
    def _dummy_gm():
        return torch.fx.symbolic_trace(identity)

    def __init__(self, graph, submodules):
        # call super() with a placeholder to avoid constructing a
        # GraphModule which is very expensive (it does codegen).
        super().__init__(self._dummy_gm(), garbage_collect_values=False)
        self.module = self  # type: ignore[assignment]
        self.graph = graph
        self.submodules = submodules
        self.extra_traceback = False
        self.fetch_attr = submodules.__getitem__
        self.current_node = None

    def run_node(self, n: torch.fx.Node) -> Any:
        self.current_node = n
        return super().run_node(n)

    def run(self, *args, **kwargs):
        with V.set_interpreter_handler(self):
            return super().run(*args, **kwargs)


class LoopBody:
    """
    Captures the body of a Loops subclass into an FX graph.  Persists any
    indexing simplifications and makes it easier to analyze loop bodies.
    """

    def __init__(self, fn, args, var_ranges):
        super().__init__()
        self.var_ranges = var_ranges
        self.indexing_exprs = {}
        self.indexing_exprs_name = {}
        self.reads = []
        self.writes = []
        self.reads_name2expr = {}
        self.writes_name2expr = {}
        self.other = []
        self.submodules = {"get_index": self.get_index}
        self.subblocks = {}
        self.indirect_vars = []
        self.root_block = LoopBodyBlock(self, fn, args)
        self.indexing = None

    @cache_on_self
    def get_nodes(self):
        all_graphs = itertools.chain(
            (self.root_block.graph,),
            (block.graph for block in self.subblocks.values()),
        )
        return [node for graph in all_graphs for node in graph.nodes]

    @cache_on_self
    def bounds(self):
        # Doing a local import to avoid dumping all the code here
        from .bounds import BoundVars

        return BoundVars(self)

    def debug_str(self):
        lines = [f"var_ranges = {dict(self.var_ranges)}"]
        lines.extend([f"{name} = {val}" for name, val in self.indexing_exprs.items()])
        lines.extend(
            [
                block.debug_str(name)
                for name, block in itertools.chain(
                    [("body", self.root_block)], self.subblocks.items()
                )
            ]
        )
        return "\n".join(lines)

    def add_index_expr(self, expr: sympy.Expr, category, buf_name):
        getattr(self, category).append(expr)
        if buf_name is not None:
            getattr(self, f"{category}_name2expr")[buf_name] = expr
        if expr not in self.indexing_exprs_name:
            name = f"index{len(self.indexing_exprs)}"
            self.indexing_exprs_name[expr] = name
            self.indexing_exprs[name] = expr
        return self.indexing_exprs_name[expr]

    def add_submodule(self, block, prefix):
        """Not actually for nn.Modules, but subblocks in generated code are mapped to FX call_module opcodes"""
        if prefix[-1].isnumeric() and prefix not in self.submodules:
            name = prefix
        else:
            name = f"{prefix}{len(self.submodules)}"
        self.submodules[name] = block
        return name

    def add_indirect(self, size):
        var = sympy_index_symbol_with_prefix(SymT.INDIRECT, len(self.indirect_vars))
        self.indirect_vars.append(var)
        return var

    def replace_indirect(self, old, new):
        """Swap in a variable used in indirect indexing"""
        if str(old) == str(new):
            return
        assert self.indexing is not None
        self.indexing = {k: sympy_subs(v, {old: new}) for k, v in self.indexing.items()}

    def get_index(self, name):
        assert self.indexing is not None
        return self.indexing[name]

    def indexing_from_args(self, indices):
        index = [*itertools.chain.from_iterable(indices)]
        assert len(index) == len(self.var_ranges), (index, self.var_ranges)
        assert all(v not in self.var_ranges for v in index)
        replacements = dict(zip(self.var_ranges.keys(), index))
        return {
            name: sympy_subs(expr, replacements)
            for name, expr in self.indexing_exprs.items()
        }

    def __call__(self, *indices):
        self.indexing = self.indexing_from_args(indices)
        result = self.root_block()
        self.indexing = None
        return result


class LoopBodyBlock:
    """
    Captures the body of a Loops subclass into an FX graph.
    In normal cases there will be a 1:1 mapping between LoopBody and
    LoopBodyBlock, hower in the case of ops.masked() the masked out
    operations will manifest as an extra LoopBodyBlock.
    """

    def __init__(self, body: LoopBody, fn: Callable[..., Any], args: List[Any]):
        self.body = body

        def add_index(expr, category, buf_name=None):
            return tracer.create_proxy(
                "call_module",
                "get_index",
                (self.body.add_index_expr(expr, category, buf_name),),
                {},
            )

        class CaptureIndexing(V.WrapperHandler):  # type: ignore[name-defined]
            self.name = "CaptureIndexing"

            def load(self, name: str, index: sympy.Expr):
                index = add_index(index, "reads", name)
                return self._inner.load(name, index)

            def store(self, name, index, value, mode=None):
                index = add_index(index, "writes", name)
                return self._inner.store(name, index, value, mode)

            def store_reduction(self, name, index, value):
                index = add_index(index, "writes", name)
                return self._inner.store_reduction(name, index, value)

            def reduction(self, dtype, src_dtype, reduction_type, value):
                result = self._inner.reduction(dtype, src_dtype, reduction_type, value)
                if "welford" in reduction_type:
                    return tuple(result[i] for i in range(3))
                return result

            def index_expr(self, index, dtype):
                if isinstance(index, (int, sympy.Integer)):
                    return self._inner.constant(int(index), dtype)
                index = add_index(index, "other")
                return self._inner.index_expr(index, dtype)

            def check_bounds(self, index, size, lower, upper):
                index = add_index(index, "other")
                size = add_index(size, "other")
                return self._inner.check_bounds(index, size, lower, upper)

            def bucketize(
                self,
                values,
                offsets_name: str,
                offsets_size: sympy.Expr,
                indexing_dtype: torch.dtype,
                right: bool,
            ):
                offsets_size = add_index(offsets_size, "other")
                return self._inner.bucketize(
                    values, offsets_name, offsets_size, indexing_dtype, right
                )

            @staticmethod
            def masked(mask_proxy, masked_body: Callable[..., Any], other_proxy):
                """
                Recursively capture the masked out body in another LoopBodyBlock
                """

                subblock: LoopBodyBlock

                def shim(mask, other):
                    return V.ops.masked(mask, subblock, other)

                name = self.body.add_submodule(shim, "masked_subblock")
                subblock = LoopBodyBlock(self.body, masked_body, [])
                self.body.subblocks[name] = subblock
                return tracer.create_proxy(
                    "call_module", name, (mask_proxy, other_proxy), {}
                )

            @staticmethod
            def scan(
                dtype_proxy,
                combine_fn: Callable[
                    [Tuple[Any, ...], Tuple[Any, ...]], Tuple[Any, ...]
                ],
                value_proxy,
            ):
                def shim(dtypes, values):
                    return V.ops.scan(dtypes, combine_fn, values)

                name = self.body.add_submodule(shim, "scan")
                result = tracer.create_proxy(
                    "call_module",
                    name,
                    (dtype_proxy, value_proxy),
                    {},
                )
                # Proxies are iterable, but some methods expect tuples/lists
                return tuple(result[i] for i in range(len(value_proxy)))

            def sort(self, dtypes, values, stable, descending):
                result = self._inner.sort(dtypes, values, stable, descending)
                # Proxies are iterable, but some methods expect tuples/lists
                return tuple(result[i] for i in range(len(values)))

            def frexp(self, value_proxy):
                result = self._inner.frexp(value_proxy)
                # Proxies are iterable, but some methods expect tuples/lists
                return (result[0], result[1])

            @staticmethod
            def indirect_indexing(index_proxy, size, check=True):
                """
                Flow data from tensors into indexing formulas.
                Introduce a call_module to update the indexing.
                """

                var = self.body.add_indirect(size)

                def set_indirect(new_var):
                    self.body.replace_indirect(
                        var, V.ops.indirect_indexing(new_var, size, check)
                    )

                tracer.create_proxy(
                    "call_module",
                    self.body.add_submodule(set_indirect, f"set_{var}"),
                    (index_proxy,),
                    {},
                )
                return var

            @staticmethod
            def output(result):
                tracer.create_proxy("output", "output", (result,), {})

        tracer = torch.fx.Tracer()
        tracer.graph = torch.fx.Graph(tracer_cls=tracer.__class__)
        proxy_ops = tracer.create_proxy("placeholder", "ops", (), {})

        from .index_propagation import IndexPropagation
        from .sizevars import SimplifyIndexing

        handler: Any = SimplifyIndexing(
            CaptureIndexing(proxy_ops), self.body.var_ranges
        )
        if config.constant_and_index_propagation:
            handler = IndexPropagation(handler, self.body.var_ranges)

        with V.set_ops_handler(handler):
            # This indirection is just a cute way to get IndexPropagation to
            # unwrap the return value.
            ops.output(fn(*args))
        self.graph = tracer.graph

    def __call__(self):
        graph = self.graph
        submodules = self.body.submodules

        return InterpreterShim(graph, submodules).run(V.get_ops_handler())

    def debug_str(self, name="block"):
        code = torch.fx.GraphModule(self.body.submodules, self.graph).code
        return re.sub(
            # strip `; del var0` suffixes to make output prettier
            r";[^\n]*",
            "",
            code.strip().replace("def forward(", f"def {name}("),
        )


class _CollectiveKernel(FallbackKernel):
    def should_allocate(self):
        return False

    def has_side_effects(self):
        return True

    # This is identical to FallbackKernel.set_cpp_kernel(), minus the
    # part that checks against input aliasing and mutation.
    def set_cpp_kernel(self, kernel):
        from .codegen.wrapper import get_cpp_op_schema

        self.cpp_kernel_name = kernel._schema.name
        self.cpp_kernel_overload_name = kernel._schema.overload_name
        self.cpp_kernel_key = f"{self.cpp_kernel_name.replace('::', '_')}_{self.cpp_kernel_overload_name}"  # type: ignore[union-attr]

        self.cpp_op_schema = get_cpp_op_schema(kernel)
        self.ordered_kwargs_for_cpp_kernel = [
            x.name for x in kernel._schema.arguments if x.kwarg_only
        ]

    # NOTE: [In-Place Collective Safety]
    # Between the initiation and completion of an in-place collective, the
    # input buffers are subject to both volatile reads and volatile writes.
    # They must not be read, written to or reused by another kernel. To ensure
    # the constraints, we model collective -> wait_tensor as as two-step
    # mutation of the input buffers.
    @classmethod
    def create_inplace(
        cls, kernel, inputs: Union[TensorBox, List[TensorBox]], *args, **kwargs
    ) -> None:
        cpp_kernel_name = kernel._name
        python_kernel_name = cpp_kernel_name.replace("::", ".")
        with V.graph.fake_mode:
            (
                example_output,
                tensor_args,
                non_tensor_args,
                unflatten_args,
                unbacked_bindings,
            ) = cls.process_kernel(kernel, inputs, *args, **kwargs)
        assert not unbacked_bindings, f"{kernel} {unbacked_bindings}"
        for tensor_arg in tensor_args:
            tensor_arg.realize()

        device = tensor_args[0].get_device()
        packed = cls(
            NoneLayout(device),
            kernel,
            tensor_args,
            non_tensor_args,
            unflatten_args,
        )
        packed.cpp_kernel_name = cpp_kernel_name
        packed.python_kernel_name = python_kernel_name

        packed.mutation_outputs.extend(
            [
                MutationOutput(NoneLayout(device), buf, packed)
                for buf in pytree.tree_leaves(inputs)
            ]
        )

    # NOTE: [Out-of-Place Collective Safety]
    # Between the initiation and completion of an out-of-place collective:
    #
    # Input buffers:
    # - Are subject to volatile reads
    # - Can be read by another kernel
    # - Must not be written to or reused by another kernel
    #
    # Output buffers:
    # - Are subject to volatile writes
    # - Must not be read, written to or reused by another kernel
    #
    # To ensure the safety of input buffers without sacrificing read
    # availability, we add input buffers as read deps of wait_tensor kernels.
    #
    # To ensure the safety of output buffers, we model wait_tensor as a
    # mutation to the output buffer. Note we also assumes the user program being
    # correct and the output buffer is not consumed by kernels other than
    # wait_tensor.
    #
    # TODO(yifu): add a pre-grad pass to validate the correctness of collective
    # usage in the user program.
    @classmethod
    def create_out_of_place(
        cls, kernel, inputs: Union[TensorBox, List[TensorBox]], *args, **kwargs
    ):
        cpp_kernel_name = kernel._name
        python_kernel_name = cpp_kernel_name.replace("::", ".")
        with V.graph.fake_mode:
            (
                example_output,
                tensor_args,
                non_tensor_args,
                unflatten_args,
                unbacked_bindings,
            ) = cls.process_kernel(kernel, inputs, *args, **kwargs)
        assert not unbacked_bindings, f"{kernel}, {unbacked_bindings}"
        for tensor_arg in tensor_args:
            tensor_arg.realize()

        if isinstance(example_output, list):
            device = cls.find_device(tensor_args, example_output)
            packed = cls(
                MultiOutputLayout(device),
                kernel,
                tensor_args,
                non_tensor_args,
                unflatten_args,
            )
            packed.cpp_kernel_name = cpp_kernel_name
            packed.python_kernel_name = python_kernel_name
            packed.outputs = [
                MultiOutput(
                    cls.tensor_to_layout(tensor),
                    packed,
                    [(list, i)],
                )
                for i, tensor in enumerate(example_output)
            ]
            return packed.outputs
        else:
            packed = cls(
                cls.tensor_to_layout(example_output),
                kernel,
                tensor_args,
                non_tensor_args,
                unflatten_args,
            )
            packed.cpp_kernel_name = cpp_kernel_name
            packed.python_kernel_name = python_kernel_name
            packed.outputs = [packed]
            return packed


class _WaitKernel(_CollectiveKernel):
    def get_volatile_reads(self):
        inp = self.inputs[0]
        if isinstance(inp, _CollectiveKernel):
            # Out-of-place single-output
            return [inp.inputs[0]]
        elif isinstance(inp, MultiOutput):
            # This can be two things:
            # 1. Out-of-place multi-output coll
            # 2. In-place coll with inputs coming from another MultiOutput
            coll = inp.inputs[0]
            # Case 1
            if isinstance(coll, _CollectiveKernel):
                _, idx = inp.indices[0]
                return [coll.inputs[idx]]
            # Case 2
            return []
        else:
            # In-place requires no additional deps handling for volatile
            # reads since the inputs are mutated.
            return []

    @classmethod
    def create_wait(cls, kernel, inp: TensorBox) -> None:
        with V.graph.fake_mode:
            (
                example_output,
                tensor_args,
                non_tensor_args,
                unflatten_args,
                unbacked_bindings,
            ) = cls.process_kernel(kernel, inp)
        assert not unbacked_bindings, f"{kernel} {unbacked_bindings}"
        packed = cls(
            NoneLayout(inp.get_device()),
            kernel,
            tensor_args,
            non_tensor_args,
            unflatten_args,
        )
        packed.mutation_outputs.append(
            MutationOutput(NoneLayout(inp.get_device()), inp, packed)
        )

    def get_read_writes(self):
        read_writes = super().get_read_writes()
        # See [Out-of-Place Collective Safety].
        volatile_reads = self.get_volatile_reads()
        for vr in volatile_reads:
            read_writes.reads.add(dependencies.StarDep(vr.get_name()))
        return read_writes


# NB: recursive structure here reflects val_to_arg_str, avoid
# calling free_unbacked_symbols on "exotic" types that don't get pexpr
# treatment
def maybe_free_unbacked_symbols(s):
    if isinstance(s, (SymTypes, sympy.Expr)):
        # This branch should be impossible in return position
        return free_unbacked_symbols(s)
    elif isinstance(s, (tuple, list)):
        r: OrderedSet[sympy.Symbol] = OrderedSet()
        for t in s:
            r |= maybe_free_unbacked_symbols(t)
        return r
    elif isinstance(s, torch.Tensor):
        # This branch is impossible in constant-args position
        return free_unbacked_symbols(s)
    else:
        return OrderedSet()<|MERGE_RESOLUTION|>--- conflicted
+++ resolved
@@ -40,7 +40,6 @@
 from torch._export.serde.serialize import GraphModuleSerializer
 from torch._higher_order_ops.auto_functionalize import can_auto_functionalize
 from torch._inductor import metrics
-from torch._inductor.ordered_set import OrderedSet
 from torch._prims_common import (
     compute_required_storage_length,
     is_boolean_dtype,
@@ -60,6 +59,7 @@
 )
 from torch.utils._sympy.functions import CleanDiv, FloorDiv, ModularIndexing
 from torch.utils._sympy.symbol import SymT
+from torch.utils.ordered_set import OrderedSet
 
 from . import config, dependencies
 from .codegen.common import BackendFeature, index_prevent_reordering
@@ -297,7 +297,7 @@
         self.origins = OrderedSet(self._current_origins)
         self.traceback = traceback.format_stack() if config.debug_ir_traceback else None
 
-    def get_read_names(self) -> Set[str]:
+    def get_read_names(self) -> OrderedSet[str]:
         raise NotImplementedError(f"NYI on {type(self)}")
 
     def get_traceback(self):
@@ -411,8 +411,8 @@
     def is_user_of(self, name):
         return name in self.get_read_names()
 
-    def get_read_names(self) -> Set[str]:
-        return {dep.name for dep in self.get_reads()}
+    def get_read_names(self) -> OrderedSet[str]:
+        return OrderedSet(dep.name for dep in self.get_reads())
 
     def get_reads(self):
         return self.get_read_writes().reads
@@ -420,10 +420,10 @@
     def get_outputs(self) -> List[Buffer]:
         raise NotImplementedError
 
-    def get_unbacked_symbol_defs(self) -> Set[sympy.Symbol]:
-        return set()
-
-    def get_unbacked_symbol_uses(self) -> Set[sympy.Symbol]:
+    def get_unbacked_symbol_defs(self) -> OrderedSet[sympy.Symbol]:
+        return OrderedSet()
+
+    def get_unbacked_symbol_uses(self) -> OrderedSet[sympy.Symbol]:
         """
         Returns the unbacked symbols which are required to be in scope in
         order to successfully perform codegen for this buffer.  For example,
@@ -438,7 +438,7 @@
         on that buffer, which will eventually have a dependency on i0 if
         necessary.
         """
-        return set()
+        return OrderedSet()
 
     def get_workspace_size(self):
         """
@@ -550,8 +550,8 @@
                     self.get_size(),
                 ).reads
 
-    def get_read_names(self) -> Set[str]:
-        return {dep.name for dep in self.get_reads()}
+    def get_read_names(self) -> OrderedSet[str]:
+        return OrderedSet(dep.name for dep in self.get_reads())
 
     def get_reduction_size(self):
         raise NotImplementedError(
@@ -2146,7 +2146,7 @@
     def is_module_buffer(self):
         return self.data.is_module_buffer()  # type: ignore[attr-defined]
 
-    def get_read_names(self) -> Set[str]:
+    def get_read_names(self) -> OrderedSet[str]:
         return self.data.get_read_names()
 
     def get_reads(self):
@@ -3350,46 +3350,14 @@
             return [self.layout.target.get_name()]
         return ()
 
-<<<<<<< HEAD
-    def get_read_writes(self):
-        with patch.object(FlexibleLayout, "allow_indexing", True):
-            return extract_read_writes(
-                self.make_loader(),
-                self.get_size(),
-            )
-
-    def get_reads(self):
-        return self.get_read_writes().reads
+    def get_read_names(self) -> OrderedSet[str]:
+        return OrderedSet([self.get_name()])
+
+    def get_unbacked_symbol_uses(self) -> OrderedSet[sympy.Symbol]:
+        return OrderedSet()
 
     def get_unbacked_symbol_defs(self) -> OrderedSet[sympy.Symbol]:
         return OrderedSet()
-
-    def get_unbacked_symbol_uses(self) -> OrderedSet[sympy.Symbol]:
-        """
-        Returns the unbacked symbols which are required to be in scope in
-        order to successfully perform codegen for this buffer.  For example,
-        a buffer that corresponds to an extern kernel call that takes i0 as
-        an argument would return {i0} here.  This is used to generate necessary
-        dependencies that ensure we actually bind i0 in codegen before you
-        try to use it.
-
-        Note that this is NOT transitive; in particular, if this buffer takes
-        in as input another buffer with dynamic shape (e.g., (i0,)), we will
-        not report it here, because you will already have a dependency
-        on that buffer, which will eventually have a dependency on i0 if
-        necessary.
-        """
-        return OrderedSet()
-=======
-    def get_read_names(self) -> Set[str]:
-        return {self.get_name()}
-
-    def get_unbacked_symbol_uses(self) -> Set[sympy.Symbol]:
-        return set()
-
-    def get_unbacked_symbol_defs(self) -> Set[sympy.Symbol]:
-        return set()
->>>>>>> 967152af
 
     def realize(self):
         pass
@@ -3981,31 +3949,22 @@
         return dependencies.StarDep(x.get_name())
 
     def get_read_writes(self):
-        reads: Set[dependencies.Dep] = set()
+        reads: OrderedSet[dependencies.Dep] = OrderedSet()
         StarDep = dependencies.StarDep
         for input in self.inputs:
             if isinstance(input, list):
-                reads.update({StarDep(x.get_name()) for x in input})
+                reads.update(OrderedSet(StarDep(x.get_name()) for x in input))
             else:
                 reads.add(StarDep(input.get_name()))
 
-        writes: Set[dependencies.Dep] = {
+        writes: OrderedSet[dependencies.Dep] = OrderedSet(
             StarDep(buf.get_name()) for buf in self.get_outputs()
-        }
+        )
 
         return dependencies.ReadWrites(
-<<<<<<< HEAD
-            OrderedSet(star_dep),
-            OrderedSet([dependencies.StarDep(self.get_name())]),
-            OrderedSet(),
-            [],
-            None,
-            op_counts=collections.Counter(),
-=======
             reads=reads,
             writes=writes,
-            index_exprs=set(),
->>>>>>> 967152af
+            index_exprs=OrderedSet(),
         )
 
     @classmethod
@@ -4258,16 +4217,11 @@
         self.mutation_outputs = []
         self.fx_node = V.graph.current_node
 
-<<<<<<< HEAD
+    def get_outputs(self) -> List[Buffer]:
+        return [self, *self.mutation_outputs]
+
     def get_unbacked_symbol_defs(self) -> OrderedSet[sympy.Symbol]:
         return OrderedSet()
-=======
-    def get_outputs(self) -> List[Buffer]:
-        return [self, *self.mutation_outputs]
-
-    def get_unbacked_symbol_defs(self) -> Set[sympy.Symbol]:
-        return set()
->>>>>>> 967152af
 
     def collect_arg_kwarg_properties(self):
         # if self.op_overload is torch._ops.OpOverload, we can use its schema to collect additional
@@ -4985,19 +4939,7 @@
             new_name, self.grid, configs, args, triton_meta, raw_args
         )
 
-<<<<<<< HEAD
-    def should_allocate(self):
-        return False
-
-    def has_side_effects(self):
-        # UserDefinedTritonKernel does not return anything, but rather
-        # modifies input in place, do not let it get DCEd
-        return True
-
     def get_unbacked_symbol_uses(self) -> OrderedSet[sympy.Symbol]:
-=======
-    def get_unbacked_symbol_uses(self) -> Set[sympy.Symbol]:
->>>>>>> 967152af
         # add unbacked symbols used in the grid to the ones used
         # in the kwargs (the latter is generated by ExternKernel)
         return super().get_unbacked_symbol_uses() | free_unbacked_symbols(self.grid)
@@ -6080,7 +6022,7 @@
     def get_unbacked_symbol_uses(self) -> OrderedSet[sympy.Symbol]:
         return self.data.get_unbacked_symbol_uses()
 
-    def get_read_names(self) -> Set[str]:
+    def get_read_names(self) -> OrderedSet[str]:
         return self.data.get_read_names()
 
     def get_defining_op(self):
