--- conflicted
+++ resolved
@@ -787,19 +787,18 @@
 
         return ctx()
 
-<<<<<<< HEAD
-    def splice(self, other_code, strip=False, line_wrapper=None):
-        if line_wrapper is None:
-            line_wrapper = lambda x: x
-=======
     def do_indent(self, offset=1):
         self._indent += offset
 
     def do_unindent(self, offset=1):
         self._indent -= offset
 
-    def splice(self, other_code, strip=False):
->>>>>>> ca554684
+    def splice(self, other_code, strip=False, line_wrapper=None):
+        def default_line_wrapper(x):
+            return x
+
+        if line_wrapper is None:
+            line_wrapper = default_line_wrapper
         if isinstance(other_code, IndentedBuffer):
             other_code_lines = [line_wrapper(line) for line in other_code._lines]
             dedent = float("inf")
