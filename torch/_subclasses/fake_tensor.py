--- conflicted
+++ resolved
@@ -762,7 +762,6 @@
         memory_format = None
 
     return TensorMetadata(
-<<<<<<< HEAD
         t.dtype,
         t.shape,
         t.stride() if t.layout == torch.strided else (),
@@ -770,6 +769,8 @@
         t.layout,
         memory_format,
         t.storage_offset(),
+        # Only set storage_bytes for tensors that have storage (not sparse)
+        t.untyped_storage().nbytes() if not t.is_sparse else None,
         t.requires_grad,
         t.is_quantized,
         t.is_conj(),
@@ -779,26 +780,6 @@
         t.is_coalesced() if t.is_sparse else None,
         t.dense_dim() if t.is_sparse else None,
         t.sparse_dim() if t.is_sparse else None,
-=======
-        dtype=t.dtype,
-        shape=t.shape,
-        stride=t.stride() if t.layout == torch.strided else (),
-        device=t.device,
-        layout=t.layout,
-        memory_format=memory_format,
-        storage_offset=t.storage_offset(),
-        # Only set storage_bytes for tensors that have storage (not sparse)
-        storage_bytes=t.untyped_storage().nbytes() if not t.is_sparse else None,
-        requires_grad=t.requires_grad,
-        is_quantized=t.is_quantized,
-        is_conj=t.is_conj(),
-        is_neg=t.is_neg(),
-        is_inference=t.is_inference(),
-        is_sparse=t.is_sparse,
-        is_coalesced=t.is_coalesced() if t.is_sparse else None,
-        dense_dim=t.dense_dim() if t.is_sparse else None,
-        sparse_dim=t.sparse_dim() if t.is_sparse else None,
->>>>>>> a39998ef
     )
 
 
