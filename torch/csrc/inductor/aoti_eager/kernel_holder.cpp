--- conflicted
+++ resolved
@@ -57,9 +57,6 @@
   }
 }
 
-<<<<<<< HEAD
-std::vector<at::Tensor> unpack_tensors(
-=======
 inline void unpack_scalar_ivalue(
     const c10::IValue& ivalue,
     const c10::Device& device,
@@ -95,8 +92,7 @@
   return true;
 }
 
-bool unpack_tensors(
->>>>>>> d988cd32
+std::vector<at::Tensor> unpack_tensors(
     const std::vector<c10::Argument>& arguments,
     const torch::jit::Stack& stack,
     const c10::Device& device) {
