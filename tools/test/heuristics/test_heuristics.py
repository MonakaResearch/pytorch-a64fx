# For testing specific heuristics
from __future__ import annotations

import io
import json
import sys
import unittest
from pathlib import Path
<<<<<<< HEAD
from typing import Any, Dict, List, Set
from unittest import mock


REPO_ROOT = Path(__file__).resolve().parents[3]
=======
from typing import Any
from unittest import mock

REPO_ROOT = Path(__file__).resolve().parent.parent.parent.parent
>>>>>>> 19099ed9
sys.path.append(str(REPO_ROOT))

from tools.test.heuristics.test_interface import TestTD
from tools.testing.target_determination.determinator import TestPrioritizations
from tools.testing.target_determination.heuristics.filepath import (
    file_matches_keyword,
    get_keywords,
)
from tools.testing.target_determination.heuristics.historical_class_failure_correlation import (
    HistoricalClassFailurCorrelation,
)
from tools.testing.target_determination.heuristics.previously_failed_in_pr import (
    get_previous_failures,
)
from tools.testing.test_run import TestRun


sys.path.remove(str(REPO_ROOT))

HEURISTIC_CLASS = "tools.testing.target_determination.heuristics.historical_class_failure_correlation."


def mocked_file(contents: dict[Any, Any]) -> io.IOBase:
    file_object = io.StringIO()
    json.dump(contents, file_object)
    file_object.seek(0)
    return file_object


def gen_historical_class_failures() -> dict[str, dict[str, float]]:
    return {
        "file1": {
            "test1::classA": 0.5,
            "test2::classA": 0.2,
            "test5::classB": 0.1,
        },
        "file2": {
            "test1::classB": 0.3,
            "test3::classA": 0.2,
            "test5::classA": 1.5,
            "test7::classC": 0.1,
        },
        "file3": {
            "test1::classC": 0.4,
            "test4::classA": 0.2,
            "test7::classC": 1.5,
            "test8::classC": 0.1,
        },
    }


ALL_TESTS = [
    "test1",
    "test2",
    "test3",
    "test4",
    "test5",
    "test6",
    "test7",
    "test8",
]


class TestHistoricalClassFailureCorrelation(TestTD):
    @mock.patch(
        HEURISTIC_CLASS + "_get_historical_test_class_correlations",
        return_value=gen_historical_class_failures(),
    )
    @mock.patch(
        HEURISTIC_CLASS + "query_changed_files",
        return_value=["file1"],
    )
    def test_get_prediction_confidence(
        self,
        historical_class_failures: dict[str, dict[str, float]],
        changed_files: list[str],
    ) -> None:
        tests_to_prioritize = ALL_TESTS

        heuristic = HistoricalClassFailurCorrelation()
        test_prioritizations = heuristic.get_prediction_confidence(tests_to_prioritize)

        expected = TestPrioritizations(
            tests_to_prioritize,
            {
                TestRun("test1::classA"): 0.25,
                TestRun("test2::classA"): 0.1,
                TestRun("test5::classB"): 0.05,
                TestRun("test1", excluded=["classA"]): 0.0,
                TestRun("test2", excluded=["classA"]): 0.0,
                TestRun("test3"): 0.0,
                TestRun("test4"): 0.0,
                TestRun("test5", excluded=["classB"]): 0.0,
                TestRun("test6"): 0.0,
                TestRun("test7"): 0.0,
                TestRun("test8"): 0.0,
            },
        )

        self.assert_test_scores_almost_equal(
            test_prioritizations._test_scores, expected._test_scores
        )


class TestParsePrevTests(TestTD):
    @mock.patch("os.path.exists", return_value=False)
    def test_cache_does_not_exist(self, mock_exists: Any) -> None:
        expected_failing_test_files: set[str] = set()

        found_tests = get_previous_failures()

        self.assertSetEqual(expected_failing_test_files, found_tests)

    @mock.patch("os.path.exists", return_value=True)
    @mock.patch("builtins.open", return_value=mocked_file({"": True}))
    def test_empty_cache(self, mock_exists: Any, mock_open: Any) -> None:
        expected_failing_test_files: set[str] = set()

        found_tests = get_previous_failures()

        self.assertSetEqual(expected_failing_test_files, found_tests)
        mock_open.assert_called()

    lastfailed_with_multiple_tests_per_file = {
        "test/test_car.py::TestCar::test_num[17]": True,
        "test/test_car.py::TestBar::test_num[25]": True,
        "test/test_far.py::TestFar::test_fun_copy[17]": True,
        "test/test_bar.py::TestBar::test_fun_copy[25]": True,
    }

    @mock.patch("os.path.exists", return_value=True)
    @mock.patch(
        "builtins.open",
        return_value=mocked_file(lastfailed_with_multiple_tests_per_file),
    )
    def test_dedupes_failing_test_files(self, mock_exists: Any, mock_open: Any) -> None:
        expected_failing_test_files = {"test_car", "test_bar", "test_far"}
        found_tests = get_previous_failures()

        self.assertSetEqual(expected_failing_test_files, found_tests)


class TestFilePath(TestTD):
    def test_get_keywords(self) -> None:
        self.assertEqual(get_keywords("test/test_car.py"), [])
        self.assertEqual(get_keywords("test/nn/test_amp.py"), ["nn"])
        self.assertEqual(get_keywords("torch/nn/test_amp.py"), ["nn"])
        self.assertEqual(
            get_keywords("torch/nn/mixed_precision/test_amp.py"), ["nn", "amp"]
        )

    def test_match_keywords(self) -> None:
        self.assertTrue(file_matches_keyword("test/quantization/test_car.py", "quant"))
        self.assertTrue(file_matches_keyword("test/test_quantization.py", "quant"))
        self.assertTrue(file_matches_keyword("test/nn/test_amp.py", "nn"))
        self.assertTrue(file_matches_keyword("test/nn/test_amp.py", "amp"))
        self.assertTrue(file_matches_keyword("test/test_onnx.py", "onnx"))
        self.assertFalse(file_matches_keyword("test/test_onnx.py", "nn"))

    def test_get_keywords_match(self) -> None:
        def helper(test_file: str, changed_file: str) -> bool:
            return any(
                file_matches_keyword(test_file, x) for x in get_keywords(changed_file)
            )

        self.assertTrue(helper("test/quantization/test_car.py", "quantize/t.py"))
        self.assertFalse(helper("test/onnx/test_car.py", "nn/t.py"))
        self.assertTrue(helper("test/nn/test_car.py", "nn/t.py"))
        self.assertFalse(helper("test/nn/test_car.py", "test/b.py"))
        self.assertTrue(helper("test/test_mixed_precision.py", "torch/amp/t.py"))
        self.assertTrue(helper("test/test_amp.py", "torch/mixed_precision/t.py"))
        self.assertTrue(helper("test/idk/other/random.py", "torch/idk/t.py"))


if __name__ == "__main__":
    unittest.main()<|MERGE_RESOLUTION|>--- conflicted
+++ resolved
@@ -6,18 +6,11 @@
 import sys
 import unittest
 from pathlib import Path
-<<<<<<< HEAD
-from typing import Any, Dict, List, Set
+from typing import Any
 from unittest import mock
 
 
 REPO_ROOT = Path(__file__).resolve().parents[3]
-=======
-from typing import Any
-from unittest import mock
-
-REPO_ROOT = Path(__file__).resolve().parent.parent.parent.parent
->>>>>>> 19099ed9
 sys.path.append(str(REPO_ROOT))
 
 from tools.test.heuristics.test_interface import TestTD
